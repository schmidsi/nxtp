--- conflicted
+++ resolved
@@ -5,12 +5,9 @@
   Logger,
   RequestContext,
   getNtpTimeSeconds,
-<<<<<<< HEAD
   ChainData,
   getMainnetEquivalent,
-=======
   getHardcodedGasLimits,
->>>>>>> 9a5cc397
 } from "@connext/nxtp-utils";
 
 import { TransactionServiceConfig, validateTransactionServiceConfig, ChainConfig } from "./config";
