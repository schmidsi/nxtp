--- conflicted
+++ resolved
@@ -259,7 +259,6 @@
       adoptedAsset
       canonicalId
       canonicalDomain
-<<<<<<< HEAD
     }
   }
 `;
@@ -272,8 +271,6 @@
       adoptedAsset
       canonicalId
       canonicalDomain
-=======
->>>>>>> 3a07c4e1
     }
   }
 `;