--- conflicted
+++ resolved
@@ -93,13 +93,6 @@
     sdkBase.prepareTransfer.resolves(PrepareReq);
     sdkBase.cancel.resolves(CancelReq);
 
-<<<<<<< HEAD
-=======
-    encryptMock = stub(utils, "encrypt");
-    ethereumRequestMock = stub(utils, "ethereumRequest");
-    stub(utils, "getDecimals").resolves(18);
-    stub(utils, "getTokenPrice").resolves(BigNumber.from(10).pow(18));
->>>>>>> 4a1a3e39
     stub(utils, "getTimestampInSeconds").resolves(Math.floor(Date.now() / 1000));
 
     stub(TransactionManagerHelperFns, "getDeployedChainIdsForGasFee").returns([1337, 1338]);
