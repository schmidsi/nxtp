--- conflicted
+++ resolved
@@ -1,11 +1,5 @@
-<<<<<<< HEAD
 import { SinonStub, stub, restore, reset } from "sinon";
-import { expect } from "chai";
-import { XTransferStatus, delay } from "@connext/nxtp-utils";
-=======
-import { SinonStub, stub } from "sinon";
 import { expect, XTransferStatus, delay } from "@connext/nxtp-utils";
->>>>>>> cff848e1
 
 import * as bindSubgraphFns from "../../../src/bindings/subgraph/index";
 import { mock, stubContext } from "../../mock";
