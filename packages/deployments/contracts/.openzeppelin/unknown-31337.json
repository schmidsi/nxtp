--- conflicted
+++ resolved
@@ -612,11 +612,7 @@
             "label": "xAppConnectionManager",
             "offset": 0,
             "slot": "101",
-<<<<<<< HEAD
-            "type": "t_contract(XAppConnectionManager)15460",
-=======
             "type": "t_contract(XAppConnectionManager)15304",
->>>>>>> 180db824
             "contract": "XAppConnectionClient",
             "src": "contracts/nomad-xapps/contracts/XAppConnectionClient.sol:13"
           },
@@ -648,11 +644,7 @@
             "label": "representationToCanonical",
             "offset": 0,
             "slot": "152",
-<<<<<<< HEAD
-            "type": "t_mapping(t_address,t_struct(TokenId)20477_storage)",
-=======
             "type": "t_mapping(t_address,t_struct(TokenId)20318_storage)",
->>>>>>> 180db824
             "contract": "TokenRegistry",
             "src": "contracts/nomad-xapps/contracts/bridge/TokenRegistry.sol:48"
           },
@@ -694,19 +686,11 @@
             "label": "bytes32",
             "numberOfBytes": "32"
           },
-<<<<<<< HEAD
-          "t_contract(XAppConnectionManager)15460": {
-            "label": "contract XAppConnectionManager",
-            "numberOfBytes": "20"
-          },
-          "t_mapping(t_address,t_struct(TokenId)20477_storage)": {
-=======
           "t_contract(XAppConnectionManager)15304": {
             "label": "contract XAppConnectionManager",
             "numberOfBytes": "20"
           },
           "t_mapping(t_address,t_struct(TokenId)20318_storage)": {
->>>>>>> 180db824
             "label": "mapping(address => struct BridgeMessage.TokenId)",
             "numberOfBytes": "32"
           },
@@ -714,11 +698,7 @@
             "label": "mapping(bytes32 => address)",
             "numberOfBytes": "32"
           },
-<<<<<<< HEAD
-          "t_struct(TokenId)20477_storage": {
-=======
           "t_struct(TokenId)20318_storage": {
->>>>>>> 180db824
             "label": "struct BridgeMessage.TokenId",
             "members": [
               {
@@ -796,11 +776,7 @@
             "label": "xAppConnectionManager",
             "offset": 0,
             "slot": "101",
-<<<<<<< HEAD
-            "type": "t_contract(XAppConnectionManager)15460",
-=======
             "type": "t_contract(XAppConnectionManager)15304",
->>>>>>> 180db824
             "contract": "XAppConnectionClient",
             "src": "contracts/nomad-xapps/contracts/XAppConnectionClient.sol:13"
           },
@@ -832,11 +808,7 @@
             "label": "tokenRegistry",
             "offset": 0,
             "slot": "201",
-<<<<<<< HEAD
-            "type": "t_contract(ITokenRegistry)24140",
-=======
             "type": "t_contract(ITokenRegistry)23845",
->>>>>>> 180db824
             "contract": "BridgeRouter",
             "src": "contracts/nomad-xapps/contracts/bridge/BridgeRouter.sol:42"
           },
@@ -852,11 +824,7 @@
             "label": "transactionManager",
             "offset": 0,
             "slot": "203",
-<<<<<<< HEAD
-            "type": "t_contract(ITransactionManager)24148",
-=======
             "type": "t_contract(ITransactionManager)23861",
->>>>>>> 180db824
             "contract": "BridgeRouter",
             "src": "contracts/nomad-xapps/contracts/bridge/BridgeRouter.sol:46"
           },
@@ -890,17 +858,6 @@
             "label": "bytes32",
             "numberOfBytes": "32"
           },
-<<<<<<< HEAD
-          "t_contract(ITokenRegistry)24140": {
-            "label": "contract ITokenRegistry",
-            "numberOfBytes": "20"
-          },
-          "t_contract(ITransactionManager)24148": {
-            "label": "contract ITransactionManager",
-            "numberOfBytes": "20"
-          },
-          "t_contract(XAppConnectionManager)15460": {
-=======
           "t_contract(ITokenRegistry)23845": {
             "label": "contract ITokenRegistry",
             "numberOfBytes": "20"
@@ -910,7 +867,6 @@
             "numberOfBytes": "20"
           },
           "t_contract(XAppConnectionManager)15304": {
->>>>>>> 180db824
             "label": "contract XAppConnectionManager",
             "numberOfBytes": "20"
           },
@@ -933,15 +889,9 @@
         }
       }
     },
-<<<<<<< HEAD
-    "5181b027931b0ac2b39773bed6cf92ed9eb8b6effb89d5437a51d1fd6057a945": {
-      "address": "0x3Aa5ebB10DC797CAC828524e59A333d0A371443c",
-      "txHash": "0x3f15d0dae0dc44e7f135082f52947bebe560c76e7f2dfddca1266041bcfb1641",
-=======
     "061e581a075eb5b2e58e9ed6cb5e01c9c00f4792f8ce9157caaa052dd89f5dbb": {
       "address": "0x322813Fd9A801c5507c9de605d63CEA4f2CE6c44",
       "txHash": "0xb2998c4de7ad21eb3bc4f8dc308ee602f798b70ff7841ef1058eb0f3a7635234",
->>>>>>> 180db824
       "layout": {
         "storage": [
           {
@@ -1044,46 +994,17 @@
             "label": "tree",
             "offset": 0,
             "slot": "107",
-<<<<<<< HEAD
-            "type": "t_struct(Tree)17502_storage",
-            "contract": "MerkleTreeManager",
-            "src": "contracts/nomad-core/contracts/Merkle.sol:17"
-          },
-          {
-            "label": "__GAP",
-            "offset": 0,
-            "slot": "140",
-            "type": "t_array(t_uint256)49_storage",
-            "contract": "MerkleTreeManager",
-            "src": "contracts/nomad-core/contracts/Merkle.sol:22"
-          },
-          {
-            "label": "bridgeRouter",
-            "offset": 0,
-            "slot": "189",
-            "type": "t_contract(BridgeRouter)22018",
-            "contract": "TransactionManager",
-            "src": "contracts/TransactionManager.sol:336"
-=======
             "type": "t_contract(BridgeRouter)21701",
             "contract": "TransactionManager",
             "src": "contracts\\TransactionManager.sol:320"
->>>>>>> 180db824
           },
           {
             "label": "wrapper",
             "offset": 0,
-<<<<<<< HEAD
-            "slot": "190",
-            "type": "t_contract(IWrapped)9810",
-            "contract": "TransactionManager",
-            "src": "contracts/TransactionManager.sol:342"
-=======
             "slot": "108",
             "type": "t_contract(IWrapped)9654",
             "contract": "TransactionManager",
             "src": "contracts\\TransactionManager.sol:326"
->>>>>>> 180db824
           },
           {
             "label": "nonce",
@@ -1091,81 +1012,43 @@
             "slot": "191",
             "type": "t_uint256",
             "contract": "TransactionManager",
-<<<<<<< HEAD
-            "src": "contracts/TransactionManager.sol:348"
-=======
             "src": "contracts\\TransactionManager.sol:332"
->>>>>>> 180db824
           },
           {
             "label": "interpreter",
             "offset": 0,
-<<<<<<< HEAD
-            "slot": "192",
-            "type": "t_contract(IFulfillInterpreter)9527",
-            "contract": "TransactionManager",
-            "src": "contracts/TransactionManager.sol:353"
-=======
             "slot": "110",
             "type": "t_contract(IFulfillInterpreter)9371",
             "contract": "TransactionManager",
             "src": "contracts\\TransactionManager.sol:337"
->>>>>>> 180db824
           },
           {
             "label": "tokenRegistry",
             "offset": 0,
-<<<<<<< HEAD
-            "slot": "193",
-            "type": "t_contract(TokenRegistry)23324",
-            "contract": "TransactionManager",
-            "src": "contracts/TransactionManager.sol:358"
-=======
             "slot": "111",
             "type": "t_contract(TokenRegistry)23029",
             "contract": "TransactionManager",
             "src": "contracts\\TransactionManager.sol:342"
->>>>>>> 180db824
           },
           {
             "label": "adoptedToLocalPools",
             "offset": 0,
-<<<<<<< HEAD
-            "slot": "194",
-            "type": "t_mapping(t_bytes32,t_contract(IStableSwap)9799)",
-            "contract": "TransactionManager",
-            "src": "contracts/TransactionManager.sol:364"
-=======
             "slot": "112",
             "type": "t_mapping(t_bytes32,t_contract(IStableSwap)9643)",
             "contract": "TransactionManager",
             "src": "contracts\\TransactionManager.sol:348"
->>>>>>> 180db824
           },
           {
             "label": "routedTransactions",
             "offset": 0,
-<<<<<<< HEAD
-            "slot": "195",
-            "type": "t_mapping(t_bytes32,t_struct(FulfilledTransaction)7364_storage)",
-            "contract": "TransactionManager",
-            "src": "contracts/TransactionManager.sol:370"
-=======
             "slot": "113",
             "type": "t_mapping(t_bytes32,t_struct(FulfilledTransaction)7354_storage)",
             "contract": "TransactionManager",
             "src": "contracts\\TransactionManager.sol:354"
->>>>>>> 180db824
           },
           {
             "label": "routedTransactionsGas",
             "offset": 0,
-<<<<<<< HEAD
-            "slot": "196",
-            "type": "t_mapping(t_bytes32,t_struct(GasInfo)7369_storage)",
-            "contract": "TransactionManager",
-            "src": "contracts/TransactionManager.sol:376"
-=======
             "slot": "114",
             "type": "t_mapping(t_bytes32,t_struct(GasInfo)7359_storage)",
             "contract": "TransactionManager",
@@ -1178,7 +1061,6 @@
             "type": "t_mapping(t_bytes32,t_bytes32)",
             "contract": "TransactionManager",
             "src": "contracts\\TransactionManager.sol:367"
->>>>>>> 180db824
           },
           {
             "label": "domain",
@@ -1186,11 +1068,7 @@
             "slot": "197",
             "type": "t_uint256",
             "contract": "TransactionManager",
-<<<<<<< HEAD
-            "src": "contracts/TransactionManager.sol:382"
-=======
             "src": "contracts\\TransactionManager.sol:373"
->>>>>>> 180db824
           },
           {
             "label": "routerBalances",
@@ -1198,9 +1076,6 @@
             "slot": "198",
             "type": "t_mapping(t_address,t_mapping(t_address,t_uint256))",
             "contract": "TransactionManager",
-<<<<<<< HEAD
-            "src": "contracts/TransactionManager.sol:389"
-=======
             "src": "contracts\\TransactionManager.sol:380"
           },
           {
@@ -1210,7 +1085,6 @@
             "type": "t_mapping(t_address,t_uint256)",
             "contract": "TransactionManager",
             "src": "contracts\\TransactionManager.sol:387"
->>>>>>> 180db824
           },
           {
             "label": "approvedRouters",
@@ -1218,11 +1092,7 @@
             "slot": "199",
             "type": "t_mapping(t_address,t_bool)",
             "contract": "TransactionManager",
-<<<<<<< HEAD
-            "src": "contracts/TransactionManager.sol:401"
-=======
             "src": "contracts\\TransactionManager.sol:392"
->>>>>>> 180db824
           },
           {
             "label": "approvedAssets",
@@ -1230,26 +1100,15 @@
             "slot": "200",
             "type": "t_mapping(t_bytes32,t_bool)",
             "contract": "TransactionManager",
-<<<<<<< HEAD
-            "src": "contracts/TransactionManager.sol:408"
-=======
             "src": "contracts\\TransactionManager.sol:399"
->>>>>>> 180db824
           },
           {
             "label": "adoptedToCanonical",
             "offset": 0,
-<<<<<<< HEAD
-            "slot": "201",
-            "type": "t_mapping(t_address,t_struct(TokenId)20477_storage)",
-            "contract": "TransactionManager",
-            "src": "contracts/TransactionManager.sol:415"
-=======
             "slot": "121",
             "type": "t_mapping(t_address,t_struct(TokenId)20318_storage)",
             "contract": "TransactionManager",
             "src": "contracts\\TransactionManager.sol:406"
->>>>>>> 180db824
           },
           {
             "label": "canonicalToAdopted",
@@ -1257,35 +1116,7 @@
             "slot": "202",
             "type": "t_mapping(t_bytes32,t_address)",
             "contract": "TransactionManager",
-<<<<<<< HEAD
-            "src": "contracts/TransactionManager.sol:422"
-          },
-          {
-            "label": "batchAssets",
-            "offset": 0,
-            "slot": "203",
-            "type": "t_mapping(t_uint32,t_array(t_address)3_storage)",
-            "contract": "TransactionManager",
-            "src": "contracts/TransactionManager.sol:426"
-          },
-          {
-            "label": "batchAmounts",
-            "offset": 0,
-            "slot": "204",
-            "type": "t_mapping(t_uint32,t_array(t_uint256)3_storage)",
-            "contract": "TransactionManager",
-            "src": "contracts/TransactionManager.sol:430"
-          },
-          {
-            "label": "incomingRoot",
-            "offset": 0,
-            "slot": "205",
-            "type": "t_bytes32",
-            "contract": "TransactionManager",
-            "src": "contracts/TransactionManager.sol:435"
-=======
             "src": "contracts\\TransactionManager.sol:413"
->>>>>>> 180db824
           },
           {
             "label": "__gap",
@@ -1293,32 +1124,13 @@
             "slot": "206",
             "type": "t_array(t_uint256)49_storage",
             "contract": "TransactionManager",
-<<<<<<< HEAD
-            "src": "contracts/TransactionManager.sol:1268"
-=======
             "src": "contracts\\TransactionManager.sol:1185"
->>>>>>> 180db824
           }
         ],
         "types": {
           "t_address": {
             "label": "address",
             "numberOfBytes": "20"
-<<<<<<< HEAD
-          },
-          "t_array(t_address)3_storage": {
-            "label": "address[3]",
-            "numberOfBytes": "96"
-          },
-          "t_array(t_bytes32)32_storage": {
-            "label": "bytes32[32]",
-            "numberOfBytes": "1024"
-          },
-          "t_array(t_uint256)3_storage": {
-            "label": "uint256[3]",
-            "numberOfBytes": "96"
-=======
->>>>>>> 180db824
           },
           "t_array(t_uint256)49_storage": {
             "label": "uint256[49]",
@@ -1332,25 +1144,6 @@
             "label": "bytes32",
             "numberOfBytes": "32"
           },
-<<<<<<< HEAD
-          "t_contract(BridgeRouter)22018": {
-            "label": "contract BridgeRouter",
-            "numberOfBytes": "20"
-          },
-          "t_contract(IFulfillInterpreter)9527": {
-            "label": "contract IFulfillInterpreter",
-            "numberOfBytes": "20"
-          },
-          "t_contract(IStableSwap)9799": {
-            "label": "contract IStableSwap",
-            "numberOfBytes": "20"
-          },
-          "t_contract(IWrapped)9810": {
-            "label": "contract IWrapped",
-            "numberOfBytes": "20"
-          },
-          "t_contract(TokenRegistry)23324": {
-=======
           "t_contract(BridgeRouter)21701": {
             "label": "contract BridgeRouter",
             "numberOfBytes": "20"
@@ -1368,7 +1161,6 @@
             "numberOfBytes": "20"
           },
           "t_contract(TokenRegistry)23029": {
->>>>>>> 180db824
             "label": "contract TokenRegistry",
             "numberOfBytes": "20"
           },
@@ -1380,11 +1172,7 @@
             "label": "mapping(address => mapping(address => uint256))",
             "numberOfBytes": "32"
           },
-<<<<<<< HEAD
-          "t_mapping(t_address,t_struct(TokenId)20477_storage)": {
-=======
           "t_mapping(t_address,t_struct(TokenId)20318_storage)": {
->>>>>>> 180db824
             "label": "mapping(address => struct BridgeMessage.TokenId)",
             "numberOfBytes": "32"
           },
@@ -1400,29 +1188,6 @@
             "label": "mapping(bytes32 => bool)",
             "numberOfBytes": "32"
           },
-<<<<<<< HEAD
-          "t_mapping(t_bytes32,t_contract(IStableSwap)9799)": {
-            "label": "mapping(bytes32 => contract IStableSwap)",
-            "numberOfBytes": "32"
-          },
-          "t_mapping(t_bytes32,t_struct(FulfilledTransaction)7364_storage)": {
-            "label": "mapping(bytes32 => struct TransactionManager.FulfilledTransaction)",
-            "numberOfBytes": "32"
-          },
-          "t_mapping(t_bytes32,t_struct(GasInfo)7369_storage)": {
-            "label": "mapping(bytes32 => struct TransactionManager.GasInfo)",
-            "numberOfBytes": "32"
-          },
-          "t_mapping(t_uint32,t_array(t_address)3_storage)": {
-            "label": "mapping(uint32 => address[3])",
-            "numberOfBytes": "32"
-          },
-          "t_mapping(t_uint32,t_array(t_uint256)3_storage)": {
-            "label": "mapping(uint32 => uint256[3])",
-            "numberOfBytes": "32"
-          },
-          "t_struct(FulfilledTransaction)7364_storage": {
-=======
           "t_mapping(t_bytes32,t_bytes32)": {
             "label": "mapping(bytes32 => bytes32)",
             "numberOfBytes": "32"
@@ -1440,7 +1205,6 @@
             "numberOfBytes": "32"
           },
           "t_struct(FulfilledTransaction)7354_storage": {
->>>>>>> 180db824
             "label": "struct TransactionManager.FulfilledTransaction",
             "members": [
               {
@@ -1464,11 +1228,7 @@
             ],
             "numberOfBytes": "96"
           },
-<<<<<<< HEAD
-          "t_struct(GasInfo)7369_storage": {
-=======
           "t_struct(GasInfo)7359_storage": {
->>>>>>> 180db824
             "label": "struct TransactionManager.GasInfo",
             "members": [
               {
@@ -1486,11 +1246,7 @@
             ],
             "numberOfBytes": "64"
           },
-<<<<<<< HEAD
-          "t_struct(TokenId)20477_storage": {
-=======
           "t_struct(TokenId)20318_storage": {
->>>>>>> 180db824
             "label": "struct BridgeMessage.TokenId",
             "members": [
               {
@@ -1504,33 +1260,9 @@
                 "type": "t_bytes32",
                 "offset": 0,
                 "slot": "1"
-<<<<<<< HEAD
               }
             ],
             "numberOfBytes": "64"
-          },
-          "t_struct(Tree)17502_storage": {
-            "label": "struct MerkleLib.Tree",
-            "members": [
-              {
-                "label": "branch",
-                "type": "t_array(t_bytes32)32_storage",
-                "offset": 0,
-                "slot": "0"
-              },
-              {
-                "label": "count",
-                "type": "t_uint256",
-                "offset": 0,
-                "slot": "32"
-              }
-            ],
-            "numberOfBytes": "1056"
-=======
-              }
-            ],
-            "numberOfBytes": "64"
->>>>>>> 180db824
           },
           "t_uint256": {
             "label": "uint256",
