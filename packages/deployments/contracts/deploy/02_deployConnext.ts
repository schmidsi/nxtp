--- conflicted
+++ resolved
@@ -71,16 +71,12 @@
 
   // Deploy connext contract
   console.log("Deploying connext...");
-<<<<<<< HEAD
-  const connext = await hre.deployments.deploy("ConnextHandler", {
-=======
   const libraries = {
     AssetLogic: assetLogic.address,
     ConnextUtils: connextUtils.address,
     RouterPermissionsManagerLogic: routerPermissionsManagerLogic.address,
   };
-  const connext = await hre.deployments.deploy("Connext", {
->>>>>>> 1da1f591
+  const connext = await hre.deployments.deploy("ConnextHandler", {
     from: deployer.address,
     log: true,
     libraries,
@@ -89,13 +85,8 @@
         init: {
           methodName: "initialize",
           args: [
-<<<<<<< HEAD
-            domain,
+            domain.domain,
             xappConnectionManagerDeployment.address,
-=======
-            domain.domain,
-            bridge.address,
->>>>>>> 1da1f591
             tokenRegistry.address,
             WRAPPED_ETH_MAP.get(+chainId) ?? constants.AddressZero,
           ],
@@ -108,24 +99,12 @@
   const connextAddress = connext.address;
   console.log("connextAddress: ", connextAddress);
 
-<<<<<<< HEAD
-=======
   // verify implementation
   if (connext.newlyDeployed) {
     console.log("verifying connext implementation...");
     await verify(hre, connext.implementation ?? connext.address, [], libraries);
   }
 
-  // Add tm to bridge
-  if ((await bridge.connext()) !== connextAddress) {
-    console.log("setting connext on bridge");
-    const addTm = await bridge.connect(deployer).setConnext(connextAddress);
-    await addTm.wait();
-  } else {
-    console.log("bridge connext set");
-  }
-
->>>>>>> 1da1f591
   if (WRAPPED_ETH_MAP.has(+chainId)) {
     console.log("Deploying ConnextPriceOracle to configured chain");
 
