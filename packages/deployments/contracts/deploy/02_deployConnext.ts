import { HardhatRuntimeEnvironment } from "hardhat/types";
import { DeployFunction } from "hardhat-deploy/types";
import { Wallet, constants } from "ethers";

import { SKIP_SETUP, WRAPPED_ETH_MAP } from "../src/constants";

/**
 * Hardhat task defining the contract deployments for nxtp
 *
 * @param hre Hardhat environment to deploy to
 */
const func: DeployFunction = async (hre: HardhatRuntimeEnvironment): Promise<void> => {
  const chainId = await hre.getChainId();

  let _deployer: any;
  ({ _deployer } = await hre.ethers.getNamedSigners());
  if (!_deployer) {
    [_deployer] = await hre.ethers.getUnnamedSigners();
  }
  const deployer = _deployer as Wallet;
  console.log("============================= Deploying Connext ===============================");
  console.log("deployer: ", deployer.address);

  // Just plug in hardcoded domain for testing.
  const domain = 31337;

  // Get xapp connection manager
  const xappConnectionManagerDeployment = await hre.deployments.getOrNull("XAppConnectionManager");
  if (!xappConnectionManagerDeployment) {
    throw new Error(`XappConnectionManager not deployed`);
  }

  console.log("Deploying token registry...");
  const tokenRegistryDeployment = await hre.deployments.getOrNull("TokenRegistryUpgradeBeaconProxy");
  if (!tokenRegistryDeployment) {
    throw new Error(`TokenRegistry not deployed`);
  }
  const tokenRegistry = new hre.ethers.Contract(
    tokenRegistryDeployment.address,
    (await hre.deployments.getOrNull("TokenRegistry"))!.abi,
  ).connect(deployer);

  // Deploy Connext logic libraries
<<<<<<< HEAD
  console.log("Deploying utils, permissions manager...");
  // console.log("Deploying asset logic, utils, permissions manager...");
  // const assetLogic = await hre.deployments.deploy("AssetLogic", {
  //   from: deployer.address,
  //   log: true,
  // });
=======

  console.log("Deploying asset logic, utils, permissions manager...");
  const assetLogic = await hre.deployments.deploy("AssetLogic", {
    from: deployer.address,
    log: true,
  });
>>>>>>> 174bd121
  const connextUtils = await hre.deployments.deploy("ConnextUtils", {
    from: deployer.address,
    log: true,
  });
  const routerPermissionsManagerLogic = await hre.deployments.deploy("RouterPermissionsManagerLogic", {
    from: deployer.address,
    log: true,
  });

  // Deploy connext contract
  console.log("Deploying connext...");
  const connext = await hre.deployments.deploy("ConnextHandler", {
    from: deployer.address,
    log: true,
    libraries: {
      // AssetLogic: assetLogic.address,
      ConnextUtils: connextUtils.address,
      RouterPermissionsManagerLogic: routerPermissionsManagerLogic.address,
    },
    proxy: {
      execute: {
        init: {
          methodName: "initialize",
          args: [
            domain,
            xappConnectionManagerDeployment.address,
            tokenRegistry.address,
            WRAPPED_ETH_MAP.get(+chainId) ?? constants.AddressZero,
          ],
        },
      },
      proxyContract: "OpenZeppelinTransparentProxy",
      viaAdminContract: "ConnextProxyAdmin",
    },
  });
  const connextAddress = connext.address;
  console.log("connextAddress: ", connextAddress);

  if (WRAPPED_ETH_MAP.has(+chainId)) {
    console.log("Deploying ConnextPriceOracle to configured chain");

    let deployedPriceOracleAddress;
    try {
      deployedPriceOracleAddress = (await hre.deployments.get("ConnextPriceOracle")).address;
    } catch (e: unknown) {
      console.log("ConnextPriceOracle not deployed yet:", (e as Error).message);
    }
    await hre.deployments.deploy("ConnextPriceOracle", {
      from: deployer.address,
      args: [WRAPPED_ETH_MAP.get(+chainId)],
      log: true,
      skipIfAlreadyDeployed: true,
    });

    const priceOracleDeployment = await hre.deployments.get("ConnextPriceOracle");
    const newPriceOracleAddress = priceOracleDeployment.address;
    if (deployedPriceOracleAddress && deployedPriceOracleAddress != newPriceOracleAddress) {
      console.log("Setting v1PriceOracle, v1PriceOracle: ", deployedPriceOracleAddress);
      const priceOracleContract = await hre.ethers.getContractAt("ConnextPriceOracle", newPriceOracleAddress);
      const tx = await priceOracleContract.setV1PriceOracle(deployedPriceOracleAddress, { from: deployer });
      console.log("setV1PriceOracle tx: ", tx);
      await tx.wait();
    }
  }

  console.log("Deploying multicall...");
  let deployment = await hre.deployments.deploy("Multicall", {
    from: deployer.address,
    log: true,
    skipIfAlreadyDeployed: true,
  });

  if (!SKIP_SETUP.includes(parseInt(chainId))) {
    console.log("Deploying test token on non-mainnet chain...");
    deployment = await hre.deployments.deploy("TestERC20", {
      from: deployer.address,
      log: true,
      // salt: keccak256("amarokrulez"),
      skipIfAlreadyDeployed: true,
    });
    console.log("TestERC20: ", deployment.address);
  } else {
    console.log("Skipping test setup on chainId: ", chainId);
  }
};

export default func;
func.tags = ["Connext"];
func.dependencies = ["Nomad"];<|MERGE_RESOLUTION|>--- conflicted
+++ resolved
@@ -41,21 +41,7 @@
   ).connect(deployer);
 
   // Deploy Connext logic libraries
-<<<<<<< HEAD
   console.log("Deploying utils, permissions manager...");
-  // console.log("Deploying asset logic, utils, permissions manager...");
-  // const assetLogic = await hre.deployments.deploy("AssetLogic", {
-  //   from: deployer.address,
-  //   log: true,
-  // });
-=======
-
-  console.log("Deploying asset logic, utils, permissions manager...");
-  const assetLogic = await hre.deployments.deploy("AssetLogic", {
-    from: deployer.address,
-    log: true,
-  });
->>>>>>> 174bd121
   const connextUtils = await hre.deployments.deploy("ConnextUtils", {
     from: deployer.address,
     log: true,
