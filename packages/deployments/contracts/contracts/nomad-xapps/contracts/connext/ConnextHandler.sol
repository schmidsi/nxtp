// SPDX-License-Identifier: UNLICENSED
pragma solidity ^0.8.11;

// ============ Imports ============
// TODO: import from nomad, summa packages
import {TypedMemView} from "../../../nomad-core/libs/TypedMemView.sol";
import {Home} from "../../../nomad-core/contracts/Home.sol";
import {Version0} from "../../../nomad-core/contracts/Version0.sol";
<<<<<<< HEAD
=======
import {TypeCasts} from "../../../nomad-core/contracts/XAppConnectionManager.sol";
>>>>>>> ec7ca74a
import {RelayerFeeRouter} from "../../../nomad-xapps/contracts/relayer-fee-router/RelayerFeeRouter.sol";
import {Router} from "../Router.sol";

import {ConnextMessage} from "./ConnextMessage.sol";

import {ConnextUtils} from "../../../lib/Connext/ConnextUtils.sol";

import {ITokenRegistry} from "../../interfaces/bridge/ITokenRegistry.sol";

import {IWrapped} from "../../../interfaces/IWrapped.sol";
import {IConnext} from "../../../interfaces/IConnext.sol";
import {IExecutor} from "../../../interfaces/IExecutor.sol";
import {IStableSwap} from "../../../interfaces/IStableSwap.sol";

import {Executor} from "../../../interpreters/Executor.sol";

import {ProposedOwnableUpgradeable} from "../../../ProposedOwnableUpgradeable.sol";
import {RouterPermissionsManager} from "../../../RouterPermissionsManager.sol";

import {IERC20Upgradeable} from "@openzeppelin/contracts-upgradeable/token/ERC20/IERC20Upgradeable.sol";
import {SafeERC20Upgradeable} from "@openzeppelin/contracts-upgradeable/token/ERC20/utils/SafeERC20Upgradeable.sol";
import {Initializable} from "@openzeppelin/contracts-upgradeable/proxy/utils/Initializable.sol";
import {ReentrancyGuardUpgradeable} from "@openzeppelin/contracts-upgradeable/security/ReentrancyGuardUpgradeable.sol";

/**
 * @title ConnextHandler
 * @author Connext Labs
 * @dev Contains logic to facilitate bridging via nomad, including the provision of
 * fast liquidity
 */
contract ConnextHandler is
  Initializable,
  Version0,
  ReentrancyGuardUpgradeable,
  Router,
  RouterPermissionsManager,
  IConnext
{
  // ============ Libraries ============

  using SafeERC20Upgradeable for IERC20Upgradeable;

  // ============ Constants ============

  // TODO: enable setting these constants via admin fn
  uint256 public LIQUIDITY_FEE_NUMERATOR;
  uint256 public LIQUIDITY_FEE_DENOMINATOR;

  /**
   * @notice Contains hash of empty bytes
   */
  bytes32 internal EMPTY;

  // ============ Private storage ============
  /**
   * @dev This empty reserved space is put in place to allow future versions to add new
   * variables without shifting down storage in the inheritance chain.
   * See https://docs.openzeppelin.com/contracts/4.x/upgradeable#storage_gaps
   */
  uint256[49] private __gap;

  // ============ Public storage ============

  /**
   * @notice The local nomad relayer fee router
   */
  RelayerFeeRouter public relayerFeeRouter;

  /**
   * @notice The address of the wrapper for the native asset on this domain
   * @dev Needed because the nomad only handles ERC20 assets
   */
  IWrapped public wrapper;

  /**
   * @notice Nonce for the contract, used to keep unique transfer ids.
   * @dev Assigned at first interaction (xcall on origin domain);
   */
  uint256 public nonce;

  /**
   * @notice The external contract that will execute crosschain calldata
   */
  IExecutor public executor;

  /**
   * @notice The domain this contract exists on
   * @dev Must match the nomad domain, which is distinct from the "chainId"
   */
  uint256 public domain;

  /**
   * @notice The local nomad token registry
   */
  ITokenRegistry public tokenRegistry;

  /**
   * @notice Mapping holding the AMMs for swapping in and out of local assets
   * @dev Swaps for an adopted asset <> nomad local asset (i.e. POS USDC <> madUSDC on polygon)
   */
  mapping(bytes32 => IStableSwap) public adoptedToLocalPools;

  /**
   * @notice Mapping of whitelisted assets on same domain as contract
   * @dev Mapping is keyed on the canonical token identifier matching what is stored in the token
   * registry
   */
  mapping(bytes32 => bool) public approvedAssets;

  /**
   * @notice Mapping of canonical to adopted assets on this domain
   * @dev If the adopted asset is the native asset, the keyed address will
   * be the wrapped asset address
   */
  mapping(address => ConnextMessage.TokenId) public adoptedToCanonical;

  /**
   * @notice Mapping of adopted to canonical on this domain
   * @dev If the adopted asset is the native asset, the stored address will be the
   * wrapped asset address
   */
  mapping(bytes32 => address) public canonicalToAdopted;

  /**
   * @notice Mapping to determine if transfer is reconciled
   */
  mapping(bytes32 => bool) public reconciledTransfers;

  /**
   * @notice Mapping holding router address that provided fast liquidity
   */
  mapping(bytes32 => address[]) public routedTransfers;

  /**
   * @notice Mapping of router to available balance of an asset
   * @dev Routers should always store liquidity that they can expect to receive via the bridge on
   * this domain (the nomad local asset)
   */
  mapping(address => mapping(address => uint256)) public routerBalances;

  /**
   * @notice Mapping of approved relayers
   * @dev Send relayer fee if msg.sender is approvedRelayer. otherwise revert()
   */
  mapping(address => bool) public approvedRelayers;

  /**
   * @notice Stores the relayer fee for a transfer. Updated on origin domain when a user calls xcall or bump
   * @dev This will track all of the relayer fees assigned to a transfer by id, including any bumps made by the relayer
   */
  mapping(bytes32 => uint256) public relayerFees;

  /**
   * @notice Stores the relayer of a transfer. Updated on the destination domain when a relayer calls execute
   * for transfer
   * @dev When relayer claims, must check that the msg.sender has forwarded transfer
   */
  mapping(bytes32 => address) public transferRelayer;

  /**
   * @notice The max amount of routers a payment can be routed through
   */
  uint256 public maxRoutersPerTransfer;

  /**
   * @notice Stores the relayer fee for a transfer. Updated on origin domain when a user calls xcall or bump
   * @dev This will track all of the relayer fees assigned to a transfer by id, including any bumps made by the relayer
   */
  mapping(bytes32 => uint256) public relayerFees;

  /**
   * @notice Stores the relayer of a transfer. Updated on the destination domain when a relayer calls execute
   * for transfer
   * @dev When relayer claims, must check that the msg.sender has forwarded transfer
   */
  mapping(bytes32 => address) public transferRelayer;

  // ============ Errors ============

<<<<<<< HEAD
=======
  error ConnextHandler__addRelayer_alreadyApproved();
  error ConnextHandler__removeRelayer_notApproved();
  error ConnextHandler__removeLiquidity_recipientEmpty();
  error ConnextHandler__removeLiquidity_amountIsZero();
  error ConnextHandler__removeLiquidity_insufficientFunds();
  error ConnextHandler__removeAssetId_notAdded();
  error ConnextHandler__xcall_wrongDomain();
  error ConnextHandler__xcall_notSupportedAsset();
  error ConnextHandler__xcall_emptyTo();
  error ConnextHandler__xcall_relayerFeeIsZero();
  error ConnextHandler__handle_invalidAction();
  error ConnextHandler__execute_unapprovedRelayer();
  error ConnextHandler__execute_alreadyExecuted();
  error ConnextHandler__execute_notSupportedRouter();
  error ConnextHandler__execute_notApprovedRelayer();
  error ConnextHandler__execute_invalidProperties();
  error ConnextHandler__execute_maxRoutersExceeded();
  error ConnextHandler__reconcile_alreadyReconciled();
>>>>>>> ec7ca74a
  error ConnextHandler__addLiquidityForRouter_routerEmpty();
  error ConnextHandler__addLiquidityForRouter_amountIsZero();
  error ConnextHandler__addLiquidityForRouter_badRouter();
  error ConnextHandler__addLiquidityForRouter_badAsset();
  error ConnextHandler__setMaxRoutersPerTransfer_invalidMaxRoutersPerTransfer();
  error ConnextHandler__onlyRelayerFeeRouter_notRelayerFeeRouter();
  error ConnextHandler__bumpTransfer_invalidTransfer();
  error ConnextHandler__bumpTransfer_valueIsZero();

  // ============ Modifiers ============

  /**
   * @notice Restricts the caller to the local relayer fee router
   */
  modifier onlyRelayerFeeRouter() {
    if (msg.sender != address(relayerFeeRouter)) revert ConnextHandler__onlyRelayerFeeRouter_notRelayerFeeRouter();
    _;
  }

  // ========== Initializer ============

  function initialize(
    uint256 _domain,
    address _xAppConnectionManager,
    address _tokenRegistry, // Nomad token registry
    address _wrappedNative,
    address _relayerFeeRouter
  ) public override initializer {
    __XAppConnectionClient_initialize(_xAppConnectionManager);
    __ReentrancyGuard_init();
    __RouterPermissionsManager_init();

    nonce = 0;
    domain = _domain;
    relayerFeeRouter = RelayerFeeRouter(_relayerFeeRouter);
    executor = new Executor(address(this));
    tokenRegistry = ITokenRegistry(_tokenRegistry);
    wrapper = IWrapped(_wrappedNative);
    relayerFeeRouter = RelayerFeeRouter(_relayerFeeRouter);
    EMPTY = hex"c5d2460186f7233c927e7db2dcc703c0e500b653ca82273b7bfad8045d85a470";
    LIQUIDITY_FEE_NUMERATOR = 9995;
    LIQUIDITY_FEE_DENOMINATOR = 10000;
    maxRoutersPerTransfer = 5;
  }

  // ============ Owner Functions ============

  /**
   * @notice Used to set router initial properties
   * @param _router Router address to setup
   * @param _owner Initial Owner of router
   * @param _recipient Initial Recipient of router
   */
  function setupRouter(
    address _router,
    address _owner,
    address _recipient
  ) external onlyOwner {
    _setupRouter(_router, _owner, _recipient);
  }

  /**
   * @notice Used to remove routers that can transact crosschain
   * @param _router Router address to remove
   */
  function removeRouter(address _router) external override onlyOwner {
    _removeRouter(_router);
  }

  /**
   * @notice Adds a stable swap pool for the local <> adopted asset.
   */
  function addStableSwapPool(ConnextMessage.TokenId calldata _canonical, address _stableSwapPool)
    external
    override
    onlyOwner
  {
    ConnextUtils.addStableSwapPool(_canonical, _stableSwapPool, adoptedToLocalPools);
  }

  /**
   * @notice Used to add supported assets. This is an admin only function
   * @dev When whitelisting the canonical asset, all representational assets would be
   * whitelisted as well. In the event you have a different adopted asset (i.e. PoS USDC
   * on polygon), you should *not* whitelist the adopted asset. The stable swap pool
   * address used should allow you to swap between the local <> adopted asset
   * @param _canonical - The canonical asset to add by id and domain. All representations
   * will be whitelisted as well
   * @param _adoptedAssetId - The used asset id for this domain (i.e. PoS USDC for
   * polygon)
   */
  function setupAsset(
    ConnextMessage.TokenId calldata _canonical,
    address _adoptedAssetId,
    address _stableSwapPool
  ) external override onlyOwner {
    // Add the asset
    ConnextUtils.addAssetId(
      _canonical,
      _adoptedAssetId,
      address(wrapper),
      approvedAssets,
      adoptedToCanonical,
      canonicalToAdopted
    );

    // Add the swap pool
    ConnextUtils.addStableSwapPool(_canonical, _stableSwapPool, adoptedToLocalPools);
  }

  /**
   * @notice Used to remove assets from the whitelist
   * @param _canonicalId - Token id to remove
   * @param _adoptedAssetId - Corresponding adopted asset to remove
   */
  function removeAssetId(bytes32 _canonicalId, address _adoptedAssetId) external override onlyOwner {
    ConnextUtils.removeAssetId(
      _canonicalId,
      _adoptedAssetId,
      address(wrapper),
      approvedAssets,
      adoptedToLocalPools,
      adoptedToCanonical
    );
  }

  /**
   * @notice Used to add approved relayer
   * @param _relayer - The relayer address to add
   */
  function addRelayer(address _relayer) external override onlyOwner {
    ConnextUtils.addRelayer(_relayer, approvedRelayers);
  }

  /**
   * @notice Used to remove approved relayer
   * @param _relayer - The relayer address to remove
   */
  function removeRelayer(address _relayer) external override onlyOwner {
    ConnextUtils.removeRelayer(_relayer, approvedRelayers);
  }

  /**
   * @notice Used to set the max amount of routers a payment can be routed through
   * @param _newMaxRouters The new max amount of routers
   */
  function setMaxRoutersPerTransfer(uint256 _newMaxRouters) external override onlyOwner {
    if (_newMaxRouters == 0 || _newMaxRouters == maxRoutersPerTransfer)
      revert ConnextHandler__setMaxRoutersPerTransfer_invalidMaxRoutersPerTransfer();

    maxRoutersPerTransfer = _newMaxRouters;

    emit MaxRoutersPerTransferUpdated(_newMaxRouters, msg.sender);
  }

  // ============ External functions ============

  receive() external payable {}

  /**
   * @notice This is used by anyone to increase a router's available liquidity for a given asset.
   * @dev The liquidity will be held in the local asset, which is the representation if you
   * are *not* on the canonical domain, and the canonical asset otherwise.
   * @param _amount - The amount of liquidity to add for the router
   * @param _local - The address of the asset you're adding liquidity for. If adding liquidity of the
   * native asset, routers may use `address(0)` or the wrapped asset
   * @param _router The router you are adding liquidity on behalf of
   */
  function addLiquidityFor(
    uint256 _amount,
    address _local,
    address _router
  ) external payable override nonReentrant {
    _addLiquidityForRouter(_amount, _local, _router);
  }

  /**
   * @notice This is used by any router to increase their available liquidity for a given asset.
   * @dev The liquidity will be held in the local asset, which is the representation if you
   * are *not* on the canonical domain, and the canonical asset otherwise.
   * @param _amount - The amount of liquidity to add for the router
   * @param _local - The address of the asset you're adding liquidity for. If adding liquidity of the
   * native asset, routers may use `address(0)` or the wrapped asset
   */
  function addLiquidity(uint256 _amount, address _local) external payable override nonReentrant {
    _addLiquidityForRouter(_amount, _local, msg.sender);
  }

  /**
   * @notice This is used by any router to decrease their available liquidity for a given asset.
   * @param _amount - The amount of liquidity to remove for the router
   * @param _local - The address of the asset you're removing liquidity from. If removing liquidity of the
   * native asset, routers may use `address(0)` or the wrapped asset
   * @param _to The address that will receive the liquidity being removed
   */
  function removeLiquidity(
    uint256 _amount,
    address _local,
    address payable _to
  ) external override nonReentrant {
    // transfer to specicfied recipient IF recipient not set
    address recipient = routerRecipients(msg.sender);
    recipient = recipient == address(0) ? _to : recipient;

    ConnextUtils.removeLiquidity(_amount, _local, recipient, routerBalances, wrapper);
  }

<<<<<<< HEAD
  function xcall(XCallArgs calldata _args) external payable override returns (bytes32) {
    // get remote BridgeRouter address; revert if not found
    bytes32 remote = _mustHaveRemote(_args.params.destinationDomain);
=======
  function xcall(XCallArgs calldata _args) external payable override returns (bytes32 transferId) {
    // ensure this is the right domain
    if (_args.params.originDomain != domain) {
      revert ConnextHandler__xcall_wrongDomain();
    }

    // ensure theres a recipient defined
    if (_args.params.to == address(0)) {
      revert ConnextHandler__xcall_emptyTo();
    }

    if (_args.relayerFee == 0) revert ConnextHandler__xcall_relayerFeeIsZero();

    // get the true transacting asset id (using wrapped native instead native)
    address _transactingAssetId = _args.transactingAssetId == address(0) ? address(wrapper) : _args.transactingAssetId;

    // check that the asset is supported -- can be either adopted or local
    ConnextMessage.TokenId memory _canonical = adoptedToCanonical[_transactingAssetId];
    if (_canonical.id == bytes32(0)) {
      revert ConnextHandler__xcall_notSupportedAsset();
    }

    // compute the transfer id
    bytes32 _transferId = _getTransferId(
      nonce,
      _args.params,
      msg.sender,
      _canonical.domain,
      _canonical.id,
      _args.amount
    );
    // update nonce
    nonce++;

    // transfer funds of transacting asset to the contract from user
    // NOTE: will wrap any native asset transferred to wrapped-native automatically
    (, uint256 _amount) = AssetLogic.handleIncomingAsset(
      _args.transactingAssetId,
      _args.amount,
      _args.relayerFee,
      wrapper
    );
>>>>>>> ec7ca74a

    ConnextUtils.xCallLibArgs memory libArgs = ConnextUtils.xCallLibArgs({
      xCallArgs: _args,
      wrapper: wrapper,
      nonce: nonce,
      tokenRegistry: tokenRegistry,
      domain: domain,
      home: xAppConnectionManager.home(),
      remote: remote
    });

<<<<<<< HEAD
    (bytes32 transferId, uint256 newNonce) = ConnextUtils.xcall(libArgs, adoptedToCanonical, adoptedToLocalPools, relayerFees);

    nonce = newNonce;
=======
    // Store the relayer fee
    relayerFees[_transferId] = _args.relayerFee;

    // send message over nomad
    bytes memory _message = _sendMessage(
      _args.params.destinationDomain,
      _bridged,
      _args.params.to,
      _transferId,
      _bridgedAmt
    );

      // emit event
      emit XCalled(
        _transferId,
        _args.params.to,
        _args.params,
        _transactingAssetId, // NOTE: this will switch from input to wrapper if native used
        _bridged,
        _amount,
        _bridgedAmt,
        0, // TODO use _args.relayerFee (stack too deep error)
        nonce - 1,
        _message,
        msg.sender
      );
>>>>>>> ec7ca74a

    return transferId;
  }

  /**
   * @notice Anyone can call this function on the origin domain to increase the relayer fee for a transfer.
   * @param _transferId - The unique identifier of the crosschain transaction
   */
  function bumpTransfer(bytes32 _transferId) external payable {
    if (relayerFees[_transferId] == 0) revert ConnextHandler__bumpTransfer_invalidTransfer();
    if (msg.value == 0) revert ConnextHandler__bumpTransfer_valueIsZero();

    relayerFees[_transferId] += msg.value;

    emit TransferRelayerFeesUpdated(_transferId, relayerFees[_transferId], msg.sender);
  }

  /**
   * @notice Handles an incoming message
   * @dev This function relies on nomad relayers and should not consume arbitrary amounts of
   * gas
   * @param _origin The origin domain
   * @param _nonce The unique identifier for the message from origin to destination
   * @param _sender The sender address
   * @param _message The message
   */
  // ROUTER
  function handle(
    uint32 _origin,
    uint32 _nonce,
    bytes32 _sender,
    bytes memory _message
  ) external override onlyReplica onlyRemoteRouter(_origin, _sender) {
    // handle the action
    ConnextUtils.reconcile(_origin, _message, reconciledTransfers, tokenRegistry, routedTransfers, routerBalances);
  }

  /**
   * @notice Called on the destination domain to disburse correct assets to end recipient
   * and execute any included calldata
   * @dev Can be called prior to or after `handle`, depending if fast liquidity is being
   * used.
   */
  function execute(ExecuteArgs calldata _args) external override returns (bytes32 transferId) {
<<<<<<< HEAD
    ConnextUtils.ExecuteLibArgs memory libArgs = ConnextUtils.ExecuteLibArgs({
      executeArgs: _args,
      maxRoutersPerTransfer: maxRoutersPerTransfer,
      tokenRegistry: tokenRegistry,
      wrapper: wrapper,
      executor: executor,
      LIQUIDITY_FEE_NUMERATOR: LIQUIDITY_FEE_NUMERATOR,
      LIQUIDITY_FEE_DENOMINATOR: LIQUIDITY_FEE_DENOMINATOR
    });

    return
      ConnextUtils.execute(
        libArgs,
        approvedRelayers,
        routedTransfers,
        reconciledTransfers,
        routerBalances,
        adoptedToLocalPools,
        canonicalToAdopted,
        routerInfo
=======
    // If the sender is not approved relayer, revert()
    if (!approvedRelayers[msg.sender]) {
      revert ConnextHandler__execute_notApprovedRelayer();
    }

    // get token id
    (uint32 _tokenDomain, bytes32 _tokenId) = tokenRegistry.getTokenId(_args.local);

    // get the transferId
    bytes32 _transferId = _getTransferId(
      _args.nonce,
      _args.params,
      _args.originSender,
      _tokenDomain,
      _tokenId,
      _args.amount
    );

    // require this transfer has not already been executed
    // NOTE: in slow liquidity path, the router should *never* be filled
    if (routedTransfers[_transferId].length != 0) {
      revert ConnextHandler__execute_alreadyExecuted();
    }

    // get reconciled record
    bool _reconciled = reconciledTransfers[_transferId];

    // check to see if the transfer was reconciled
    (uint256 _amount, address _adopted) = _handleExecuteLiquidity(_transferId, _args, !_reconciled);

    // Set the relayer for this transaction to allow for future claim
    transferRelayer[_transferId] = msg.sender;

    // execute the the transaction
    if (keccak256(_args.params.callData) == EMPTY) {
      // no call data, send funds to the user
      AssetLogic.transferAssetFromContract(_adopted, _args.params.to, _amount, wrapper);
    } else {
      // execute calldata w/funds
      AssetLogic.transferAssetFromContract(_adopted, address(executor), _amount, wrapper);
      executor.execute(
        _transferId,
        _amount,
        payable(_args.params.to),
        _adopted,
        _reconciled
          ? LibCrossDomainProperty.formatDomainAndSenderBytes(_args.params.originDomain, _args.originSender)
          : LibCrossDomainProperty.EMPTY_BYTES,
        _args.params.callData
>>>>>>> ec7ca74a
      );
  }

  /**
   * @notice Anyone can call this function on the origin domain to increase the relayer fee for a transfer.
   * @param _transferId - The unique identifier of the crosschain transaction
   */
  function bumpTransfer(bytes32 _transferId) external {
    ConnextUtils.bumpTransfer(_transferId, relayerFees);
  }

  /**
   * @notice Called by relayer when they want to claim owed funds on a given domain
   * @dev Domain should be the origin domain of all the transfer ids
   * @param _recipient - address on origin chain to send claimed funds to
   * @param _domain - domain to claim funds on
   * @param _transferIds - transferIds to claim
   */
  function initiateClaim(
    uint32 _domain,
    address _recipient,
    bytes32[] calldata _transferIds
  ) external override {
    ConnextUtils.initiateClaim(_domain, _recipient, _transferIds, relayerFeeRouter, transferRelayer);
  }

  /**
   * @notice Pays out a relayer for the given fees
   * @dev Called by the RelayerFeeRouter.handle message. The validity of the transferIds is
   * asserted before dispatching the message.
   * @param _recipient - address on origin chain to send claimed funds to
   * @param _transferIds - transferIds to claim
   */
  function claim(address _recipient, bytes32[] calldata _transferIds) external override onlyRelayerFeeRouter {
    ConnextUtils.claim(_recipient, _transferIds, relayerFees);
  }

  /**
   * @notice Called by relayer when they want to claim owed funds on a given domain
   * @dev Domain should be the origin domain of all the transfer ids
   * @param _recipient - address on origin chain to send claimed funds to
   * @param _domain - domain to claim funds on
   * @param _transferIds - transferIds to claim
   */
  function initiateClaim(
    uint32 _domain,
    address _recipient,
    bytes32[] calldata _transferIds
  ) external override {
    ConnextUtils.initiateClaim(_domain, _recipient, _transferIds, relayerFeeRouter, transferRelayer);

    emit InitiatedClaim(_domain, _recipient, msg.sender, _transferIds);
  }

  /**
   * @notice Pays out a relayer for the given fees
   * @dev Called by the RelayerFeeRouter.handle message. The validity of the transferIds is
   * asserted before dispatching the message.
   * @param _recipient - address on origin chain to send claimed funds to
   * @param _transferIds - transferIds to claim
   */
  function claim(address _recipient, bytes32[] calldata _transferIds) external override onlyRelayerFeeRouter {
    uint256 total = ConnextUtils.claim(_recipient, _transferIds, relayerFees);

    emit Claimed(_recipient, total, _transferIds);
  }

  // ============ Internal functions ============

  /**
   * @notice Contains the logic to verify + increment a given routers liquidity
   * @dev The liquidity will be held in the local asset, which is the representation if you
   * are *not* on the canonical domain, and the canonical asset otherwise.
   * @param _amount - The amount of liquidity to add for the router
   * @param _local - The address of the nomad representation of the asset
   * @param _router - The router you are adding liquidity on behalf of
   */
  function _addLiquidityForRouter(
    uint256 _amount,
    address _local,
    address _router
  ) internal {
    // Sanity check: router is sensible
    // Sanity check: router is sensible
    if (_router == address(0)) revert ConnextHandler__addLiquidityForRouter_routerEmpty();

    // Sanity check: nonzero amounts
    if (_amount == 0) revert ConnextHandler__addLiquidityForRouter_amountIsZero();

    // Get the canonical asset id from the representation
    (, bytes32 id) = tokenRegistry.getTokenId(_local == address(0) ? address(wrapper) : _local);

    // Router is approved
    if (!isRouterOwnershipRenounced() && !routerInfo.approvedRouters[_router])
      revert ConnextHandler__addLiquidityForRouter_badRouter();

    // Asset is approved
    if (!isAssetOwnershipRenounced() && !approvedAssets[id]) revert ConnextHandler__addLiquidityForRouter_badAsset();

<<<<<<< HEAD
    ConnextUtils.addLiquidityForRouter(_amount, _local, _router, routerBalances, id, wrapper);
=======
    // Transfer funds to contract
    (address _asset, uint256 _received) = AssetLogic.handleIncomingAsset(_local, _amount, 0, wrapper);

    // Update the router balances. Happens after pulling funds to account for
    // the fee on transfer tokens
    routerBalances[_router][_asset] += _received;

    // Emit event
    emit LiquidityAdded(_router, _asset, id, _received, msg.sender);
  }

  /**
   * @notice Used to add assets on same chain as contract that can be transferred.
   * @param _canonical - The canonical TokenId to add (domain and id)
   * @param _adoptedAssetId - The used asset id for this domain (i.e. PoS USDC for
   * polygon)
   */
  function _addAssetId(ConnextMessage.TokenId calldata _canonical, address _adoptedAssetId) internal {
    // Sanity check: needs approval
    if (approvedAssets[_canonical.id]) revert ConnextHandler__addAssetId_alreadyAdded();

    // Update approved assets mapping
    approvedAssets[_canonical.id] = true;

    // Update the adopted mapping
    adoptedToCanonical[_adoptedAssetId] = _canonical;

    // Update the canonical mapping
    address supported = _adoptedAssetId == address(0) ? address(wrapper) : _adoptedAssetId;
    canonicalToAdopted[_canonical.id] = supported;

    // Emit event
    emit AssetAdded(_canonical.id, _canonical.domain, _adoptedAssetId, supported, msg.sender);
  }

  /**
   * @notice Used to add an AMM for adopted <> local assets
   * @param _canonical - The canonical TokenId to add (domain and id)
   * @param _stableSwap - The address of the amm to add
   */
  function _addStableSwapPool(ConnextMessage.TokenId calldata _canonical, address _stableSwap) internal {
    // Update the pool mapping
    adoptedToLocalPools[_canonical.id] = IStableSwap(_stableSwap);

    emit StableSwapAdded(_canonical.id, _canonical.domain, _stableSwap, msg.sender);
  }

  /**
   * @notice Called via `handle` to manage funds associated with a transaction
   * @dev Will either (a) credit router or (b) make funds available for execution. Don't
   * include execution here
   */
  function _reconcile(
    uint32 _origin,
    bytes29 _tokenId,
    bytes29 _action
  ) internal {
    // load the transferId
    bytes32 _transferId = _action.transferId();

    // ensure the transaction has not been handled
    if (reconciledTransfers[_transferId]) {
      revert ConnextHandler__reconcile_alreadyReconciled();
    }

    // get the token contract for the given tokenId on this chain
    // (if the token is of remote origin and there is
    // no existing representation token contract, the TokenRegistry will
    // deploy a new one)
    address _token = tokenRegistry.ensureLocalToken(_tokenId.domain(), _tokenId.id());

    // load amount once
    uint256 _amount = _action.amnt();

    // NOTE: tokenId + amount must be in plaintext in message so funds can
    // *only* be minted by `handle`. They are still used in the generation of
    // the transferId so routers must provide them correctly to be reimbursed

    // TODO: do we need to keep this
    bytes32 _details = _action.detailsHash();

    // if the token is of remote origin, mint the tokens. will either
    // - be credited to router (fast liquidity)
    // - be reserved for execution (slow liquidity)
    if (!tokenRegistry.isLocalOrigin(_token)) {
      IBridgeToken(_token).mint(address(this), _amount);
      // Tell the token what its detailsHash is
      IBridgeToken(_token).setDetailsHash(_details);
    }
    // NOTE: if the token is of local origin, it means it was escrowed
    // in this contract at xcall

    // mark the transfer as reconciled
    reconciledTransfers[_transferId] = true;

    // get the transfer
    address[] storage _routers = routedTransfers[_transferId];

    uint256 _pathLen = _routers.length;
    if (_pathLen != 0) {
      // fast liquidity path
      // credit the router the asset
      uint256 _routerAmt = _amount / _pathLen;
      for (uint256 i; i < _pathLen; ) {
        routerBalances[_routers[i]][_token] += _routerAmt;
        unchecked {
          i++;
        }
      }
    }

    emit Reconciled(_transferId, _origin, _routers, _token, _amount, msg.sender);
  }

  // TODO: move logic into ConnextUtils
  function _getTransferId(
    uint256 _nonce,
    CallParams calldata _params,
    address _originSender,
    uint32 _tokenDomain,
    bytes32 _tokenId,
    uint256 _amount
  ) internal view returns (bytes32) {
    return keccak256(abi.encode(_nonce, _params, _originSender, _tokenId, _tokenDomain, _amount));
  }

  // TODO: move logic into ConnextUtils
  function _getFastTransferAmount(uint256 _amount) internal view returns (uint256) {
    return (_amount * LIQUIDITY_FEE_NUMERATOR) / LIQUIDITY_FEE_DENOMINATOR;
  }

  // TODO: move into ConnextUtils?
  function _sendMessage(
    uint32 _destination,
    address _asset,
    address _to,
    bytes32 _transferId,
    uint256 _amount
  ) internal returns (bytes memory) {
    // get remote BridgeRouter address; revert if not found
    bytes32 _remote = _mustHaveRemote(_destination);

    // get token
    IBridgeToken _token = IBridgeToken(_asset);

    // declare details
    bytes32 _detailsHash;

    if (tokenRegistry.isLocalOrigin(_asset)) {
      // TODO: do we want to store a mapping of custodied token balances here?

      // token is local, custody token on this chain
      // query token contract for details and calculate detailsHash
      _detailsHash = ConnextMessage.formatDetailsHash(_token.name(), _token.symbol(), _token.decimals());
    } else {
      // if the token originates on a remote chain,
      // burn the representation tokens on this chain
      if (_amount > 0) {
        _token.burn(msg.sender, _amount);
      }
      _detailsHash = _token.detailsHash();
    }

    // format action
    bytes29 _action = ConnextMessage.formatTransfer(
      TypeCasts.addressToBytes32(_to),
      _amount,
      _detailsHash,
      _transferId
    );

    // get the tokenID
    (uint32 _domain, bytes32 _id) = tokenRegistry.getTokenId(_asset);

    // format token id
    bytes29 _tokenId = ConnextMessage.formatTokenId(_domain, _id);

    // send message
    bytes memory _message = ConnextMessage.formatMessage(_tokenId, _action);
    Home(xAppConnectionManager.home()).dispatch(_destination, _remote, _message);

    return _message;
  }

  // TODO: move to ConnextUtils
  function _handleExecuteLiquidity(
    bytes32 _transferId,
    ExecuteArgs calldata _args,
    bool isFast
  ) internal returns (uint256, address) {
    uint256 _pathLen = _args.routers.length;
    if (_pathLen > maxRoutersPerTransfer) revert ConnextHandler__execute_maxRoutersExceeded();

    uint256 _toSwap = _args.amount;
    if (isFast) {
      // this is the fast liquidity path
      // ensure the router is whitelisted

      // calculate amount with fast liquidity fee
      _toSwap = _getFastTransferAmount(_args.amount);

      // TODO: validate routers signature on path / transferId

      // store the routers address
      routedTransfers[_transferId] = _args.routers;

      // for each router, assert they are approved, and deduct liquidity
      uint256 _routerAmount = _toSwap / _pathLen;
      for (uint256 i; i < _pathLen; ) {
        // while theres no way for a router to have sufficient liquidity
        // if they have never been approved, this check ensures they weren't
        // removed from the whitelist
        if (!routerInfo.approvedRouters[_args.routers[i]]) {
          revert ConnextHandler__execute_notSupportedRouter();
        }

        // decrement routers liquidity
        routerBalances[_args.routers[i]][_args.local] -= _routerAmount;

        unchecked {
          i++;
        }
      }
    } else {
      // this is the slow liquidity path

      // save a dummy address for the router to ensure the transfer is not able
      // to be executed twice
      // TODO: better ways to enforce this safety check?
      routedTransfers[_transferId] = [address(1)];
    }

    // TODO: payout relayer fee

    // swap out of mad* asset into adopted asset if needed
    (uint256 _amount, address _adopted) = ConnextUtils.swapFromLocalAssetIfNeeded(
      canonicalToAdopted,
      adoptedToLocalPools,
      tokenRegistry,
      _args.local,
      _toSwap
    );

    return (_amount, _adopted);
>>>>>>> ec7ca74a
  }
}<|MERGE_RESOLUTION|>--- conflicted
+++ resolved
@@ -6,10 +6,6 @@
 import {TypedMemView} from "../../../nomad-core/libs/TypedMemView.sol";
 import {Home} from "../../../nomad-core/contracts/Home.sol";
 import {Version0} from "../../../nomad-core/contracts/Version0.sol";
-<<<<<<< HEAD
-=======
-import {TypeCasts} from "../../../nomad-core/contracts/XAppConnectionManager.sol";
->>>>>>> ec7ca74a
 import {RelayerFeeRouter} from "../../../nomad-xapps/contracts/relayer-fee-router/RelayerFeeRouter.sol";
 import {Router} from "../Router.sol";
 
@@ -189,27 +185,6 @@
 
   // ============ Errors ============
 
-<<<<<<< HEAD
-=======
-  error ConnextHandler__addRelayer_alreadyApproved();
-  error ConnextHandler__removeRelayer_notApproved();
-  error ConnextHandler__removeLiquidity_recipientEmpty();
-  error ConnextHandler__removeLiquidity_amountIsZero();
-  error ConnextHandler__removeLiquidity_insufficientFunds();
-  error ConnextHandler__removeAssetId_notAdded();
-  error ConnextHandler__xcall_wrongDomain();
-  error ConnextHandler__xcall_notSupportedAsset();
-  error ConnextHandler__xcall_emptyTo();
-  error ConnextHandler__xcall_relayerFeeIsZero();
-  error ConnextHandler__handle_invalidAction();
-  error ConnextHandler__execute_unapprovedRelayer();
-  error ConnextHandler__execute_alreadyExecuted();
-  error ConnextHandler__execute_notSupportedRouter();
-  error ConnextHandler__execute_notApprovedRelayer();
-  error ConnextHandler__execute_invalidProperties();
-  error ConnextHandler__execute_maxRoutersExceeded();
-  error ConnextHandler__reconcile_alreadyReconciled();
->>>>>>> ec7ca74a
   error ConnextHandler__addLiquidityForRouter_routerEmpty();
   error ConnextHandler__addLiquidityForRouter_amountIsZero();
   error ConnextHandler__addLiquidityForRouter_badRouter();
@@ -417,54 +392,9 @@
     ConnextUtils.removeLiquidity(_amount, _local, recipient, routerBalances, wrapper);
   }
 
-<<<<<<< HEAD
   function xcall(XCallArgs calldata _args) external payable override returns (bytes32) {
     // get remote BridgeRouter address; revert if not found
     bytes32 remote = _mustHaveRemote(_args.params.destinationDomain);
-=======
-  function xcall(XCallArgs calldata _args) external payable override returns (bytes32 transferId) {
-    // ensure this is the right domain
-    if (_args.params.originDomain != domain) {
-      revert ConnextHandler__xcall_wrongDomain();
-    }
-
-    // ensure theres a recipient defined
-    if (_args.params.to == address(0)) {
-      revert ConnextHandler__xcall_emptyTo();
-    }
-
-    if (_args.relayerFee == 0) revert ConnextHandler__xcall_relayerFeeIsZero();
-
-    // get the true transacting asset id (using wrapped native instead native)
-    address _transactingAssetId = _args.transactingAssetId == address(0) ? address(wrapper) : _args.transactingAssetId;
-
-    // check that the asset is supported -- can be either adopted or local
-    ConnextMessage.TokenId memory _canonical = adoptedToCanonical[_transactingAssetId];
-    if (_canonical.id == bytes32(0)) {
-      revert ConnextHandler__xcall_notSupportedAsset();
-    }
-
-    // compute the transfer id
-    bytes32 _transferId = _getTransferId(
-      nonce,
-      _args.params,
-      msg.sender,
-      _canonical.domain,
-      _canonical.id,
-      _args.amount
-    );
-    // update nonce
-    nonce++;
-
-    // transfer funds of transacting asset to the contract from user
-    // NOTE: will wrap any native asset transferred to wrapped-native automatically
-    (, uint256 _amount) = AssetLogic.handleIncomingAsset(
-      _args.transactingAssetId,
-      _args.amount,
-      _args.relayerFee,
-      wrapper
-    );
->>>>>>> ec7ca74a
 
     ConnextUtils.xCallLibArgs memory libArgs = ConnextUtils.xCallLibArgs({
       xCallArgs: _args,
@@ -476,38 +406,9 @@
       remote: remote
     });
 
-<<<<<<< HEAD
     (bytes32 transferId, uint256 newNonce) = ConnextUtils.xcall(libArgs, adoptedToCanonical, adoptedToLocalPools, relayerFees);
 
     nonce = newNonce;
-=======
-    // Store the relayer fee
-    relayerFees[_transferId] = _args.relayerFee;
-
-    // send message over nomad
-    bytes memory _message = _sendMessage(
-      _args.params.destinationDomain,
-      _bridged,
-      _args.params.to,
-      _transferId,
-      _bridgedAmt
-    );
-
-      // emit event
-      emit XCalled(
-        _transferId,
-        _args.params.to,
-        _args.params,
-        _transactingAssetId, // NOTE: this will switch from input to wrapper if native used
-        _bridged,
-        _amount,
-        _bridgedAmt,
-        0, // TODO use _args.relayerFee (stack too deep error)
-        nonce - 1,
-        _message,
-        msg.sender
-      );
->>>>>>> ec7ca74a
 
     return transferId;
   }
@@ -552,7 +453,6 @@
    * used.
    */
   function execute(ExecuteArgs calldata _args) external override returns (bytes32 transferId) {
-<<<<<<< HEAD
     ConnextUtils.ExecuteLibArgs memory libArgs = ConnextUtils.ExecuteLibArgs({
       executeArgs: _args,
       maxRoutersPerTransfer: maxRoutersPerTransfer,
@@ -573,57 +473,6 @@
         adoptedToLocalPools,
         canonicalToAdopted,
         routerInfo
-=======
-    // If the sender is not approved relayer, revert()
-    if (!approvedRelayers[msg.sender]) {
-      revert ConnextHandler__execute_notApprovedRelayer();
-    }
-
-    // get token id
-    (uint32 _tokenDomain, bytes32 _tokenId) = tokenRegistry.getTokenId(_args.local);
-
-    // get the transferId
-    bytes32 _transferId = _getTransferId(
-      _args.nonce,
-      _args.params,
-      _args.originSender,
-      _tokenDomain,
-      _tokenId,
-      _args.amount
-    );
-
-    // require this transfer has not already been executed
-    // NOTE: in slow liquidity path, the router should *never* be filled
-    if (routedTransfers[_transferId].length != 0) {
-      revert ConnextHandler__execute_alreadyExecuted();
-    }
-
-    // get reconciled record
-    bool _reconciled = reconciledTransfers[_transferId];
-
-    // check to see if the transfer was reconciled
-    (uint256 _amount, address _adopted) = _handleExecuteLiquidity(_transferId, _args, !_reconciled);
-
-    // Set the relayer for this transaction to allow for future claim
-    transferRelayer[_transferId] = msg.sender;
-
-    // execute the the transaction
-    if (keccak256(_args.params.callData) == EMPTY) {
-      // no call data, send funds to the user
-      AssetLogic.transferAssetFromContract(_adopted, _args.params.to, _amount, wrapper);
-    } else {
-      // execute calldata w/funds
-      AssetLogic.transferAssetFromContract(_adopted, address(executor), _amount, wrapper);
-      executor.execute(
-        _transferId,
-        _amount,
-        payable(_args.params.to),
-        _adopted,
-        _reconciled
-          ? LibCrossDomainProperty.formatDomainAndSenderBytes(_args.params.originDomain, _args.originSender)
-          : LibCrossDomainProperty.EMPTY_BYTES,
-        _args.params.callData
->>>>>>> ec7ca74a
       );
   }
 
@@ -723,253 +572,6 @@
     // Asset is approved
     if (!isAssetOwnershipRenounced() && !approvedAssets[id]) revert ConnextHandler__addLiquidityForRouter_badAsset();
 
-<<<<<<< HEAD
     ConnextUtils.addLiquidityForRouter(_amount, _local, _router, routerBalances, id, wrapper);
-=======
-    // Transfer funds to contract
-    (address _asset, uint256 _received) = AssetLogic.handleIncomingAsset(_local, _amount, 0, wrapper);
-
-    // Update the router balances. Happens after pulling funds to account for
-    // the fee on transfer tokens
-    routerBalances[_router][_asset] += _received;
-
-    // Emit event
-    emit LiquidityAdded(_router, _asset, id, _received, msg.sender);
-  }
-
-  /**
-   * @notice Used to add assets on same chain as contract that can be transferred.
-   * @param _canonical - The canonical TokenId to add (domain and id)
-   * @param _adoptedAssetId - The used asset id for this domain (i.e. PoS USDC for
-   * polygon)
-   */
-  function _addAssetId(ConnextMessage.TokenId calldata _canonical, address _adoptedAssetId) internal {
-    // Sanity check: needs approval
-    if (approvedAssets[_canonical.id]) revert ConnextHandler__addAssetId_alreadyAdded();
-
-    // Update approved assets mapping
-    approvedAssets[_canonical.id] = true;
-
-    // Update the adopted mapping
-    adoptedToCanonical[_adoptedAssetId] = _canonical;
-
-    // Update the canonical mapping
-    address supported = _adoptedAssetId == address(0) ? address(wrapper) : _adoptedAssetId;
-    canonicalToAdopted[_canonical.id] = supported;
-
-    // Emit event
-    emit AssetAdded(_canonical.id, _canonical.domain, _adoptedAssetId, supported, msg.sender);
-  }
-
-  /**
-   * @notice Used to add an AMM for adopted <> local assets
-   * @param _canonical - The canonical TokenId to add (domain and id)
-   * @param _stableSwap - The address of the amm to add
-   */
-  function _addStableSwapPool(ConnextMessage.TokenId calldata _canonical, address _stableSwap) internal {
-    // Update the pool mapping
-    adoptedToLocalPools[_canonical.id] = IStableSwap(_stableSwap);
-
-    emit StableSwapAdded(_canonical.id, _canonical.domain, _stableSwap, msg.sender);
-  }
-
-  /**
-   * @notice Called via `handle` to manage funds associated with a transaction
-   * @dev Will either (a) credit router or (b) make funds available for execution. Don't
-   * include execution here
-   */
-  function _reconcile(
-    uint32 _origin,
-    bytes29 _tokenId,
-    bytes29 _action
-  ) internal {
-    // load the transferId
-    bytes32 _transferId = _action.transferId();
-
-    // ensure the transaction has not been handled
-    if (reconciledTransfers[_transferId]) {
-      revert ConnextHandler__reconcile_alreadyReconciled();
-    }
-
-    // get the token contract for the given tokenId on this chain
-    // (if the token is of remote origin and there is
-    // no existing representation token contract, the TokenRegistry will
-    // deploy a new one)
-    address _token = tokenRegistry.ensureLocalToken(_tokenId.domain(), _tokenId.id());
-
-    // load amount once
-    uint256 _amount = _action.amnt();
-
-    // NOTE: tokenId + amount must be in plaintext in message so funds can
-    // *only* be minted by `handle`. They are still used in the generation of
-    // the transferId so routers must provide them correctly to be reimbursed
-
-    // TODO: do we need to keep this
-    bytes32 _details = _action.detailsHash();
-
-    // if the token is of remote origin, mint the tokens. will either
-    // - be credited to router (fast liquidity)
-    // - be reserved for execution (slow liquidity)
-    if (!tokenRegistry.isLocalOrigin(_token)) {
-      IBridgeToken(_token).mint(address(this), _amount);
-      // Tell the token what its detailsHash is
-      IBridgeToken(_token).setDetailsHash(_details);
-    }
-    // NOTE: if the token is of local origin, it means it was escrowed
-    // in this contract at xcall
-
-    // mark the transfer as reconciled
-    reconciledTransfers[_transferId] = true;
-
-    // get the transfer
-    address[] storage _routers = routedTransfers[_transferId];
-
-    uint256 _pathLen = _routers.length;
-    if (_pathLen != 0) {
-      // fast liquidity path
-      // credit the router the asset
-      uint256 _routerAmt = _amount / _pathLen;
-      for (uint256 i; i < _pathLen; ) {
-        routerBalances[_routers[i]][_token] += _routerAmt;
-        unchecked {
-          i++;
-        }
-      }
-    }
-
-    emit Reconciled(_transferId, _origin, _routers, _token, _amount, msg.sender);
-  }
-
-  // TODO: move logic into ConnextUtils
-  function _getTransferId(
-    uint256 _nonce,
-    CallParams calldata _params,
-    address _originSender,
-    uint32 _tokenDomain,
-    bytes32 _tokenId,
-    uint256 _amount
-  ) internal view returns (bytes32) {
-    return keccak256(abi.encode(_nonce, _params, _originSender, _tokenId, _tokenDomain, _amount));
-  }
-
-  // TODO: move logic into ConnextUtils
-  function _getFastTransferAmount(uint256 _amount) internal view returns (uint256) {
-    return (_amount * LIQUIDITY_FEE_NUMERATOR) / LIQUIDITY_FEE_DENOMINATOR;
-  }
-
-  // TODO: move into ConnextUtils?
-  function _sendMessage(
-    uint32 _destination,
-    address _asset,
-    address _to,
-    bytes32 _transferId,
-    uint256 _amount
-  ) internal returns (bytes memory) {
-    // get remote BridgeRouter address; revert if not found
-    bytes32 _remote = _mustHaveRemote(_destination);
-
-    // get token
-    IBridgeToken _token = IBridgeToken(_asset);
-
-    // declare details
-    bytes32 _detailsHash;
-
-    if (tokenRegistry.isLocalOrigin(_asset)) {
-      // TODO: do we want to store a mapping of custodied token balances here?
-
-      // token is local, custody token on this chain
-      // query token contract for details and calculate detailsHash
-      _detailsHash = ConnextMessage.formatDetailsHash(_token.name(), _token.symbol(), _token.decimals());
-    } else {
-      // if the token originates on a remote chain,
-      // burn the representation tokens on this chain
-      if (_amount > 0) {
-        _token.burn(msg.sender, _amount);
-      }
-      _detailsHash = _token.detailsHash();
-    }
-
-    // format action
-    bytes29 _action = ConnextMessage.formatTransfer(
-      TypeCasts.addressToBytes32(_to),
-      _amount,
-      _detailsHash,
-      _transferId
-    );
-
-    // get the tokenID
-    (uint32 _domain, bytes32 _id) = tokenRegistry.getTokenId(_asset);
-
-    // format token id
-    bytes29 _tokenId = ConnextMessage.formatTokenId(_domain, _id);
-
-    // send message
-    bytes memory _message = ConnextMessage.formatMessage(_tokenId, _action);
-    Home(xAppConnectionManager.home()).dispatch(_destination, _remote, _message);
-
-    return _message;
-  }
-
-  // TODO: move to ConnextUtils
-  function _handleExecuteLiquidity(
-    bytes32 _transferId,
-    ExecuteArgs calldata _args,
-    bool isFast
-  ) internal returns (uint256, address) {
-    uint256 _pathLen = _args.routers.length;
-    if (_pathLen > maxRoutersPerTransfer) revert ConnextHandler__execute_maxRoutersExceeded();
-
-    uint256 _toSwap = _args.amount;
-    if (isFast) {
-      // this is the fast liquidity path
-      // ensure the router is whitelisted
-
-      // calculate amount with fast liquidity fee
-      _toSwap = _getFastTransferAmount(_args.amount);
-
-      // TODO: validate routers signature on path / transferId
-
-      // store the routers address
-      routedTransfers[_transferId] = _args.routers;
-
-      // for each router, assert they are approved, and deduct liquidity
-      uint256 _routerAmount = _toSwap / _pathLen;
-      for (uint256 i; i < _pathLen; ) {
-        // while theres no way for a router to have sufficient liquidity
-        // if they have never been approved, this check ensures they weren't
-        // removed from the whitelist
-        if (!routerInfo.approvedRouters[_args.routers[i]]) {
-          revert ConnextHandler__execute_notSupportedRouter();
-        }
-
-        // decrement routers liquidity
-        routerBalances[_args.routers[i]][_args.local] -= _routerAmount;
-
-        unchecked {
-          i++;
-        }
-      }
-    } else {
-      // this is the slow liquidity path
-
-      // save a dummy address for the router to ensure the transfer is not able
-      // to be executed twice
-      // TODO: better ways to enforce this safety check?
-      routedTransfers[_transferId] = [address(1)];
-    }
-
-    // TODO: payout relayer fee
-
-    // swap out of mad* asset into adopted asset if needed
-    (uint256 _amount, address _adopted) = ConnextUtils.swapFromLocalAssetIfNeeded(
-      canonicalToAdopted,
-      adoptedToLocalPools,
-      tokenRegistry,
-      _args.local,
-      _toSwap
-    );
-
-    return (_amount, _adopted);
->>>>>>> ec7ca74a
   }
 }