// SPDX-License-Identifier: UNLICENSED
pragma solidity 0.8.11;

import "./ProposedOwnableUpgradeable.sol";
import "./RouterPermissionsManager.sol";

import "./interfaces/IWrapped.sol";
import "./interfaces/IStableSwap.sol";
import "./interfaces/IConnext.sol";

import "./interpreters/Executor.sol";

import {AssetLogic} from "./lib/Connext/AssetLogic.sol";
import {ConnextUtils} from "./lib/Connext/ConnextUtils.sol";

import "./nomad-xapps/contracts/bridge/TokenRegistry.sol";
import "./nomad-xapps/contracts/bridge/BridgeRouter.sol";

import "@openzeppelin/contracts-upgradeable/proxy/utils/Initializable.sol";
import "@openzeppelin/contracts-upgradeable/security/ReentrancyGuardUpgradeable.sol";
import "@openzeppelin/contracts-upgradeable/utils/cryptography/ECDSAUpgradeable.sol";
import "@openzeppelin/contracts-upgradeable/utils/AddressUpgradeable.sol";
import "@openzeppelin/contracts-upgradeable/token/ERC20/utils/SafeERC20Upgradeable.sol";

// TODOs:
// Open questions:
// 1. How to account for fees/specify amount used on receiving chain? How to specify slippage in prepare and in AMM?
// 2. Callback interface?
// 3. Is the transfer sufficiently observable offchain if the subgraph isn't working?

// Specs needed:
// 1. Relayer fees -> https://www.notion.so/connext/Cross-Domain-Gas-Fees-7914f10ac441439ca3841495c1b89f6b
// 2. Aave wormhole-style collateral spec -> https://github.com/connext/nxtp/issues/821
// 3. Subsidies

// Nomad side:
// 1. Finalize BridgeMessage / BridgeRouter structure + backwards compatbility
// 2. Gas optimizations

contract Connext is
  Initializable,
  ReentrancyGuardUpgradeable,
  ProposedOwnableUpgradeable,
  RouterPermissionsManager,
  IConnext
{
  // ========== Custom Errors ===========

  error Connext__onlyBridgeRouter_notBridge();
  error Connext__removeAssetId_notAdded();
  error Connext__removeLiquidity_recipientEmpty();
  error Connext__removeLiquidity_amountIsZero();
  error Connext__removeLiquidity_insufficientFunds();
  error Connext__xcall_notSupportedAsset();
  error Connext__xcall_relayerFeeIsZero();
  error Connext__execute_notSlowParams();
  error Connext__addLiquidityForRouter_routerEmpty();
  error Connext__addLiquidityForRouter_amountIsZero();
  error Connext__addLiquidityForRouter_badRouter();
  error Connext__addLiquidityForRouter_badAsset();
  error Connext__addAssetId_alreadyAdded();
  error Connext__decrementLiquidity_notEmpty();
  error Connext__decrementLiquidity_maxRoutersExceeded();
<<<<<<< HEAD
=======
  error Connext__handleRelayerFees_notRtrSig();
  error Connext__handleRelayerFees_notApprovedRelayer();
  error Connext__addRelayer_alreadyApproved();
  error Connext__removeRelayer_notApproved();
>>>>>>> cada959d
  error Connext__setMaxRoutersPerTransfer_invalidMaxRoutersPerTransfer();
  error Connext__bumpTransfer_invalidTransfer();
  error Connext__bumpTransfer_valueIsZero();

  // ============ Constants =============

  bytes32 internal EMPTY;

  // ============ Properties ============

  /**
   * @notice The local nomad bridge router
   */
  BridgeRouter public bridgeRouter;

  /**
   * @notice The address of the wrapper for the native asset on this domain
   * @dev Needed because the nomad only handles ERC20 assets
   */
  IWrapped public wrapper;

  /**
   * @notice Nonce for the contract, used to keep unique transfer ids.
   * @dev Assigned at first interaction (xcall on origin domain);
   */
  uint256 public nonce;

  /**
   * @notice The external contract that will execute crosschain calldata
   */
  IExecutor public executor;

  /**
   * @notice The local nomad token registry
   */
  TokenRegistry public tokenRegistry;

  /**
   * @notice Mapping holding the AMMs for swapping in and out of local assets
   * @dev Swaps for an adopted asset <> nomad local asset (i.e. POS USDC <> madUSDC on polygon)
   */
  mapping(bytes32 => IStableSwap) public adoptedToLocalPools;

  /**
   * @notice Stores the transferId => ExecutedTransfer mapping
   * @dev This information is stored onchain if fast liquidity is provided
   */
  mapping(bytes32 => ExecutedTransfer) public routedTransfers;

  /**
   * @notice Stores the transferId => GasInfo mapping to track gas used on `execute`
   * @dev This informaion is stored onchain if fast liquidity is provided
   */
  mapping(bytes32 => GasInfo) public routedTransfersGas;

  /**
   * @notice The domain this contract exists on
   * @dev Must match the nomad domain, which is distinct from the "chainId"
   */
  uint256 public domain;

  /**
   * @notice Mapping of whitelisted assets on same domain as contract
   * @dev Mapping is keyed on the canonical token identifier matching what is stored in the token
   * registry
   */
  mapping(bytes32 => bool) public approvedAssets;

  /**
   * @notice Mapping of canonical to adopted assets on this domain
   * @dev If the adopted asset is the native asset, the keyed address will
   * be the wrapped asset address
   */
  mapping(address => BridgeMessage.TokenId) public adoptedToCanonical;

  /**
   * @notice Mapping of adopted to canonical on this domain
   * @dev If the adopted asset is the native asset, the stored address will be the
   * wrapped asset address
   */
  mapping(bytes32 => address) public canonicalToAdopted;

  /**
   * @notice Stores hash of the `ReconciledTransaction` (all information passed through bridge) on `reconcile`
   * @dev This information is stored onchain if the transaction has not been fulfilled at the time
   * of reconcile
   */
  mapping(bytes32 => bytes32) public reconciledTransfers;

  /**
<<<<<<< HEAD
=======
   * @notice Mapping of router to available relayer fee
   * @dev Right now, routers only store native asset onchain.
   * TODO: allow for approved relaying assets
   */
  mapping(address => uint256) public routerRelayerFees;

  /**
   * @notice Mapping of approved relayers
   * @dev Send relayer fee if msg.sender is approvedRelayer. otherwise revert()
   */
  mapping(address => bool) public approvedRelayers;

  /**
>>>>>>> cada959d
   * @notice Mapping of router to available balance of an asset
   * @dev Routers should always store liquidity that they can expect to receive via the bridge on
   * this domain (the nomad local asset)
   */
  mapping(address => mapping(address => uint256)) public routerBalances;

  /**
   * @notice The max amount of routers a payment can be routed through
   */
  uint256 public maxRoutersPerTransfer;

  /**
   * @notice Stores the relayer fee for a transfer. Updated on origin domain when a user calls xcall or bump
   * @dev This will track all of the relayer fees assigned to a transfer by id, including any bumps made by the relayer
   */
  mapping(bytes32 => uint256) public relayerFees;

  /**
   * @notice Stores the relayer of a transfer. Updated on the destination domain when a relayer calls execute
   * for transfer
   * @dev When relayer claims, must check that the msg.sender has forwarded transfer
   */
  mapping(bytes32 => address) public transferRelayer;

  // ============ Modifiers ============

  /**
   * @notice Restricts the caller to the local bridge router
   */
  modifier onlyBridgeRouter() {
    if (msg.sender != address(bridgeRouter)) revert Connext__onlyBridgeRouter_notBridge();
    _;
  }

  // ========== Initializer ============

  function initialize(
    uint256 _domain,
    address payable _bridgeRouter,
    address _tokenRegistry, // Nomad token registry
    address _wrappedNative
  ) public override initializer {
    __ProposedOwnable_init();
    __ReentrancyGuard_init();
    __RouterPermissionsManager_init();

    nonce = 0;
    domain = _domain;
    bridgeRouter = BridgeRouter(_bridgeRouter);
    executor = new Executor(address(this));
    tokenRegistry = TokenRegistry(_tokenRegistry);
    wrapper = IWrapped(_wrappedNative);
    EMPTY = hex"c5d2460186f7233c927e7db2dcc703c0e500b653ca82273b7bfad8045d85a470";
    maxRoutersPerTransfer = 5;
  }

  // ============ Owner Functions ============

  /**
   * @notice Used to set router initial properties
   * @param router Router address to setup
   * @param owner Initial Owner of router
   * @param recipient Initial Recipient of router
   */
  function setupRouter(
    address router,
    address owner,
    address recipient
  ) external onlyOwner {
    _setupRouter(router, owner, recipient);
  }

  /**
   * @notice Used to remove routers that can transact crosschain
   * @param router Router address to remove
   */
  function removeRouter(address router) external override onlyOwner {
    _removeRouter(router);
  }

  /**
   * @notice Adds a stable swap pool for the local <> adopted asset.
   */
  function addStableSwapPool(BridgeMessage.TokenId calldata canonical, address stableSwapPool)
    external
    override
    onlyOwner
  {
    _addStableSwapPool(canonical, stableSwapPool);
  }

  /**
   * @notice Used to add supported assets. This is an admin only function
   * @dev When whitelisting the canonical asset, all representational assets would be
   * whitelisted as well. In the event you have a different adopted asset (i.e. PoS USDC
   * on polygon), you should *not* whitelist the adopted asset. The stable swap pool
   * address used should allow you to swap between the local <> adopted asset
   * @param canonical - The canonical asset to add by id and domain. All representations
   * will be whitelisted as well
   * @param adoptedAssetId - The used asset id for this domain (i.e. PoS USDC for
   * polygon)
   * @param stableSwapPool - Address of the pool to swap adopted <> local asset
   */
  function setupAsset(
    BridgeMessage.TokenId calldata canonical,
    address adoptedAssetId,
    address stableSwapPool
  ) external override onlyOwner {
    // Add the asset
    _addAssetId(canonical, adoptedAssetId);

    // Add the swap pool
    _addStableSwapPool(canonical, stableSwapPool);
  }

  /**
   * @notice Used to remove assets from the whitelist
   * @param canonicalId - Token id to remove
   * @param adoptedAssetId - Corresponding adopted asset to remove
   */
  function removeAssetId(bytes32 canonicalId, address adoptedAssetId) external override onlyOwner {
    // Sanity check: already approval
    if (!approvedAssets[canonicalId]) revert Connext__removeAssetId_notAdded();

    // Update mapping
    delete approvedAssets[canonicalId];

    // Update pools
    delete adoptedToLocalPools[canonicalId];

    // Update adopted mapping
    delete adoptedToCanonical[adoptedAssetId == address(0) ? address(wrapper) : adoptedAssetId];

    // Emit event
    emit AssetRemoved(canonicalId, msg.sender);
  }

  /**
   * @notice Used to add approved relayer
   * @param relayer - The relayer address to add
   */
  function addRelayer(address relayer) external override onlyOwner {
    if (approvedRelayers[relayer]) revert Connext__addRelayer_alreadyApproved();
    approvedRelayers[relayer] = true;

    emit RelayerAdded(relayer, msg.sender);
  }

  /**
   * @notice Used to remove approved relayer
   * @param relayer - The relayer address to remove
   */
  function removeRelayer(address relayer) external override onlyOwner {
    if (!approvedRelayers[relayer]) revert Connext__removeRelayer_notApproved();
    delete approvedRelayers[relayer];

    emit RelayerRemoved(relayer, msg.sender);
  }

  // ============ Public Functions ============

  /**
   * @notice This is used by anyone to increase a router's available liquidity for a given asset.
   * @dev The liquidity will be held in the local asset, which is the representation if you
   * are *not* on the canonical domain, and the canonical asset otherwise.
   * @param amount - The amount of liquidity to add for the router
   * @param local - The address of the asset you're adding liquidity for. If adding liquidity of the
   * native asset, routers may use `address(0)` or the wrapped asset
   * @param router The router you are adding liquidity on behalf of
   */
  function addLiquidityFor(
    uint256 amount,
    address local,
    address router
  ) external payable override nonReentrant {
    _addLiquidityForRouter(amount, local, router);
  }

  /**
   * @notice This is used by any router to increase their available liquidity for a given asset.
   * @dev The liquidity will be held in the local asset, which is the representation if you
   * are *not* on the canonical domain, and the canonical asset otherwise.
   * @param amount - The amount of liquidity to add for the router
   * @param local - The address of the asset you're adding liquidity for. If adding liquidity of the
   * native asset, routers may use `address(0)` or the wrapped asset
   */
  function addLiquidity(uint256 amount, address local) external payable override nonReentrant {
    _addLiquidityForRouter(amount, local, msg.sender);
  }

  /**
   * @notice This is used by any router to decrease their available liquidity for a given asset.
   * @param amount - The amount of liquidity to remove for the router
   * @param local - The address of the asset you're removing liquidity from. If removing liquidity of the
   * native asset, routers may use `address(0)` or the wrapped asset
   * @param to The address that will receive the liquidity being removed
   */
  function removeLiquidity(
    uint256 amount,
    address local,
    address payable to
  ) external override nonReentrant {
    // transfer to specicfied recipient IF recipient not set
    address _recipient = routerRecipients(msg.sender);
    _recipient = _recipient == address(0) ? to : _recipient;

    // Sanity check: to is sensible
    if (_recipient == address(0)) revert Connext__removeLiquidity_recipientEmpty();

    // Sanity check: nonzero amounts
    if (amount == 0) revert Connext__removeLiquidity_amountIsZero();

    uint256 routerBalance = routerBalances[msg.sender][local];
    // Sanity check: amount can be deducted for the router
    if (routerBalance < amount) revert Connext__removeLiquidity_insufficientFunds();

    // Update router balances
    unchecked {
      routerBalances[msg.sender][local] = routerBalance - amount;
    }

    // Transfer from contract to specified to
    AssetLogic.transferAssetFromContract(local, _recipient, amount, wrapper);

    // Emit event
    emit LiquidityRemoved(msg.sender, _recipient, local, amount, msg.sender);
  }

  /**
   * @notice Used to set the max amount of routers a payment can be routed through
   * @param newMaxRouters The new max amount of routers
   */
  function setMaxRoutersPerTransfer(uint256 newMaxRouters) external override onlyOwner {
    if (newMaxRouters <= 0) revert Connext__setMaxRoutersPerTransfer_invalidMaxRoutersPerTransfer();

    maxRoutersPerTransfer = newMaxRouters;

    emit MaxRoutersPerTransferUpdated(newMaxRouters, msg.sender);
  }

  /**
   * @notice This function is called by a user who is looking to bridge funds
   * @dev This contract must have approval to transfer the adopted assets. They are then swapped to
   * the local nomad assets via the configured AMM and sent over the bridge router.
   * @param _args - The XCallArgs
   * @return The transfer id of the crosschain transfer
   */
  // TODO: add indicator if fast liquidity is allowed
  function xcall(XCallArgs calldata _args) external payable override returns (bytes32) {
    // Asset must be either adopted, canonical, or representation
    // TODO: why is this breaking the build
    // require(
    //   adoptedToCanonical[_asset].id != bytes32(0) ||
    //   tokenRegistry.getLocalAddress(domain, _asset) != address(0),
    //   "!supported_asset"
    // );

    if (
      adoptedToCanonical[_args.transactingAssetId == address(0) ? address(wrapper) : _args.transactingAssetId].id ==
      bytes32(0)
    ) revert Connext__xcall_notSupportedAsset();

    if (_args.relayerFee == 0) revert Connext__xcall_relayerFeeIsZero();

    // Transfer funds to the contract
    (address _transactingAssetId, uint256 _amount) = AssetLogic.handleIncomingAsset(
      _args.transactingAssetId,
      _args.amount,
      _args.relayerFee,
      wrapper
    );

    // Swap to the local asset from the adopted
    // TODO: do we want to swap per call or per batch?
    BridgeMessage.TokenId memory canonical = adoptedToCanonical[_transactingAssetId];
    (uint256 _bridgedAmt, address _bridged) = ConnextUtils.swapToLocalAssetIfNeeded(
      canonical,
      adoptedToLocalPools[canonical.id],
      tokenRegistry,
      _transactingAssetId,
      _amount
    );

    // Compute the transfer id
    bytes32 _transferId = ConnextUtils.getTransferId(nonce, msg.sender, _args.params);
    // Update nonce
    nonce++;
    // Store the relayer fee
    relayerFees[_transferId] = _args.relayerFee;

    // Add to batch
    ConnextUtils.sendMessage(
      bridgeRouter,
      _args.params.destinationDomain,
      _args.params.to,
      _bridged,
      _bridgedAmt,
      _transferId
    );

    // Emit event
    emit XCalled(
      _transferId,
      _args.params.to,
      _args.params,
      _transactingAssetId, // NOTE: this will switch from input to wrapper if native used
      _bridged,
      _amount,
      _bridgedAmt,
      _args.relayerFee,
      nonce - 1,
      msg.sender
    );

    // Return the transfer id
    return _transferId;
  }

  /**
   * @notice Anyone can call this function on the origin domain to increase the relayer fee for a transfer.
   * @param _transferId - The unique identifier of the crosschain transaction
   */
  function bumpTransfer(bytes32 _transferId) external payable {
    if (relayerFees[_transferId] == 0) revert Connext__bumpTransfer_invalidTransfer();
    if (msg.value == 0) revert Connext__bumpTransfer_valueIsZero();

    relayerFees[_transferId] += msg.value;

    emit TransferRelayerFeesUpdated(_transferId, relayerFees[_transferId], msg.sender);
  }

  /**
   * @notice This function is called by the bridge router to pass through the information provided
   * by the user on prepare.
   * @dev If fast liquidity was provided, the `amount` and `externalHash` are asserted against the
   * `ExecutedTransaction` struct stored onchain. If no fast liqudity was provided, the hash
   * of the `ReconciledTransaction` is stored onchain to enforce correctness when `execute` is called
   * @param _transferId - Transfer UUID
   * @param _origin - The origin domain of the transfer
   * @param _local - The address of the asset delivered by the bridge
   * @param _recipient - The address that will receive funds on the destination domain
   * @param _amount - The amount bridged
   */
  function reconcile(
    bytes32 _transferId,
    uint32 _origin,
    address _local,
    address _recipient,
    uint256 _amount
  ) external payable override onlyBridgeRouter {
    // Find the router to credit
    ExecutedTransfer memory transaction = routedTransfers[_transferId];

    if (transaction.routers.length == 0) {
      // Nomad bridge executed faster than router, funds should become process-able
      // by the user.
      reconciledTransfers[_transferId] = ConnextUtils.getReconciledHash(_local, _recipient, _amount);
    } else {
      // TODO: assert amount credited is reasonable (depends on fee scheme)

      uint256 routersLength = transaction.routers.length;
      // This division in some cases will generate a remainder that is not credited to any router
      uint256 routerAmount = _amount / routersLength;

      for (uint256 i; i < routersLength; i++) {
        // Credit router
        routerBalances[transaction.routers[i]][_local] += routerAmount;
      }
    }

    // Emit event
    emit Reconciled(_transferId, _origin, _recipient, _local, _amount, transaction, msg.sender);
  }

  /**
   * @notice This function is called on the destination chain when the bridged asset should be swapped
   * into the adopted asset and the external call executed. Can be used before reconcile (when providing
   * fast liquidity) or after reconcile (when using liquidity from the bridge)
   * @dev Will store the `ExecutedTransfer` if fast liquidity is provided, or assert the hash of the
   * `ReconciledTransfer` when using bridge liquidity
   * @param _args - The `ExecuteArgs` for the transfer
   * @return bytes32 The transfer id of the crosschain transfer
   */
  function execute(ExecuteArgs calldata _args) external override returns (bytes32) {
    // Get the starting gas
    uint256 _start = gasleft();

    // Calculate the transfer id
    bytes32 _transferId = ConnextUtils.getTransferId(_args.nonce, _args.originSender, _args.params);

    // Determine if this is fast liquidity
    bytes32 _reconciledHash = reconciledTransfers[_transferId];
    bool _isFast = _reconciledHash == bytes32(0);

    // Handle liquidity as needed
    if (_isFast) {
      _decrementLiquidity(_transferId, _args.amount, _args.local, _args.routers);
    } else {
      // Ensure the reconciled hash is correct (user not charged liq fee for slow-liq)
      if (_reconciledHash != ConnextUtils.getReconciledHash(_args.local, _args.params.to, _args.amount))
        revert Connext__execute_notSlowParams();
    }

    // Execute the the transaction
    // If this is a mad* asset, then swap on local AMM
    (uint256 amount, address adopted) = ConnextUtils.swapFromLocalAssetIfNeeded(
      canonicalToAdopted,
      adoptedToLocalPools,
      tokenRegistry,
      _args.local,
      _args.amount
    );

    if (keccak256(_args.params.callData) == EMPTY) {
      // Send funds to the user
      AssetLogic.transferAssetFromContract(adopted, _args.params.to, amount, wrapper);
    } else {
      // Send funds to executor
      AssetLogic.transferAssetFromContract(adopted, address(executor), amount, wrapper);
      executor.execute(
        _transferId,
        amount,
        payable(_args.params.to),
        adopted,
        _isFast
          ? LibCrossDomainProperty.EMPTY_BYTES
          : LibCrossDomainProperty.formatDomainAndSenderBytes(_args.params.originDomain, _args.originSender),
        _args.params.callData
      );
    }

    // Save gas used
    if (_isFast) {
      routedTransfersGas[_transferId] = GasInfo({
        gasPrice: tx.gasprice,
        gasUsed: _start - gasleft()
        // TODO: account for gas used in storage
      });
    }

    // Set the relayer for this transaction to allow for future claim
    transferRelayer[_transferId] = msg.sender;

    // Emit event
    emit Executed(
      _transferId,
      _args.params.to,
      msg.sender,
      _args.params,
      _args.local,
      adopted,
      _args.amount,
      amount,
      msg.sender
    );

    return _transferId;
  }

  // ============ Private functions ============

  /**
   * @notice Contains the logic to verify + increment a given routers liquidity
   * @dev The liquidity will be held in the local asset, which is the representation if you
   * are *not* on the canonical domain, and the canonical asset otherwise.
   * @param _amount - The amount of liquidity to add for the router
   * @param _local - The address of the nomad representation of the asset
   * @param _router - The router you are adding liquidity on behalf of
   */
  function _addLiquidityForRouter(
    uint256 _amount,
    address _local,
    address _router
  ) internal {
    // Sanity check: router is sensible
    if (_router == address(0)) revert Connext__addLiquidityForRouter_routerEmpty();

    // Sanity check: nonzero amounts
    if (_amount == 0) revert Connext__addLiquidityForRouter_amountIsZero();

    // Get the canonical asset id from the representation
    (, bytes32 id) = tokenRegistry.getTokenId(_local == address(0) ? address(wrapper) : _local);

    // Router is approved
    if (!isRouterOwnershipRenounced() && !routerInfo.approvedRouters[_router])
      revert Connext__addLiquidityForRouter_badRouter();

    // Asset is approved
    if (!isAssetOwnershipRenounced() && !approvedAssets[id]) revert Connext__addLiquidityForRouter_badAsset();

    // Transfer funds to contract
    (address _asset, uint256 _received) = AssetLogic.handleIncomingAsset(_local, _amount, 0, wrapper);

    // Update the router balances. Happens after pulling funds to account for
    // the fee on transfer tokens
    routerBalances[_router][_asset] += _received;

    // Emit event
    emit LiquidityAdded(_router, _asset, id, _received, msg.sender);
  }

  /**
   * @notice Used to add assets on same chain as contract that can be transferred.
   * @param _canonical - The canonical TokenId to add (domain and id)
   * @param _adoptedAssetId - The used asset id for this domain (i.e. PoS USDC for
   * polygon)
   */
  function _addAssetId(BridgeMessage.TokenId calldata _canonical, address _adoptedAssetId) internal {
    // Sanity check: needs approval
    if (approvedAssets[_canonical.id]) revert Connext__addAssetId_alreadyAdded();

    // Update approved assets mapping
    approvedAssets[_canonical.id] = true;

    // Update the adopted mapping
    adoptedToCanonical[_adoptedAssetId] = _canonical;

    // Update the canonical mapping
    address supported = _adoptedAssetId == address(0) ? address(wrapper) : _adoptedAssetId;
    canonicalToAdopted[_canonical.id] = supported;

    // Emit event
    emit AssetAdded(_canonical.id, _canonical.domain, _adoptedAssetId, supported, msg.sender);
  }

  /**
   * @notice Used to add an AMM for adopted <> local assets
   * @param _canonical - The canonical TokenId to add (domain and id)
   * @param _stableSwap - The address of the amm to add
   */
  function _addStableSwapPool(BridgeMessage.TokenId calldata _canonical, address _stableSwap) internal {
    // Update the pool mapping
    adoptedToLocalPools[_canonical.id] = IStableSwap(_stableSwap);

    emit StableSwapAdded(_canonical.id, _canonical.domain, _stableSwap, msg.sender);
  }

  /**
   * @notice Decrements router liquidity for the fast-liquidity case.
   * @dev Stores the router that supplied liquidity to credit on reconcile
   */
  function _decrementLiquidity(
    bytes32 _transferId,
    uint256 _amount,
    address _local,
    address[] calldata _routers
  ) internal {
    // Ensure it has not been executed already
    if (routedTransfers[_transferId].routers.length != 0) revert Connext__decrementLiquidity_notEmpty();

    // Ensure the routers is below max
    uint256 routersLength = _routers.length;
    if (routersLength > maxRoutersPerTransfer) revert Connext__decrementLiquidity_maxRoutersExceeded();

    // This division in some cases will generate a remainder that is not decremented to any router
    uint256 routerAmount = _amount / routersLength;

    for (uint256 i; i < routersLength; i++) {
      // Decrement liquidity
      routerBalances[_routers[i]][_local] -= routerAmount;
    }

    // Store the router
    routedTransfers[_transferId] = ExecutedTransfer({
      routers: _routers,
      amount: _amount // will be of the mad asset, not adopted
    });
  }

<<<<<<< HEAD
=======
  /**
   * @notice Pays the relayer fee on behalf of a router some multiple on the basefee
   * @dev Currently only supported on eip-1559 chains and only handles native assets.
   * Also only used in `execute` transfers
   * @param _transferId - The unique identifier of the transfer
   * @param _routers - The routers you are sending the tx on behalf of
   * @param _feePct - The percent over the basefee you are adding
   */
  function _handleRelayerFees(
    bytes32 _transferId,
    address[] calldata _routers,
    uint32 _feePct,
    bytes calldata _sig
  ) internal {
    // NOTE: To not break the current working implementation in testnet, the first router is selected as the one to pay for the fees.
    // This is a temporary solution until https://github.com/connext/nxtp/discussions/899 is implemented.
    address _router = _routers[0];

    // If the sender *is* the router, do nothing
    if (msg.sender == _router) {
      return;
    }

    // If the sender is not approved relayer, revert()
    if (!approvedRelayers[msg.sender]) {
      revert Connext__handleRelayerFees_notApprovedRelayer();
    }

    // Check the signature of the router on the nonce + fee pct
    if (_router != ConnextUtils.recoverSignature(abi.encode(_transferId, _feePct), _sig))
      revert Connext__handleRelayerFees_notRtrSig();

    // Handle 0 case
    if (_feePct == 0) {
      return;
    }

    // Otherwise, send the fee percentage
    // TODO: BASEFEE opcode will only be supported if the domain supports EIP1559
    // must be able to detect this dynamically

    uint256 fee = (block.basefee * _feePct) / 100;

    // Decrement liquidity
    routerRelayerFees[_router] -= fee;

    // Pay sender
    AddressUpgradeable.sendValue(payable(msg.sender), fee);
  }

>>>>>>> cada959d
  receive() external payable {}

  /**
   * @dev This empty reserved space is put in place to allow future versions to add new
   * variables without shifting down storage in the inheritance chain.
   * See https://docs.openzeppelin.com/contracts/4.x/upgradeable#storage_gaps
   */
  uint256[49] private __gap;
}<|MERGE_RESOLUTION|>--- conflicted
+++ resolved
@@ -61,13 +61,9 @@
   error Connext__addAssetId_alreadyAdded();
   error Connext__decrementLiquidity_notEmpty();
   error Connext__decrementLiquidity_maxRoutersExceeded();
-<<<<<<< HEAD
-=======
-  error Connext__handleRelayerFees_notRtrSig();
   error Connext__handleRelayerFees_notApprovedRelayer();
   error Connext__addRelayer_alreadyApproved();
   error Connext__removeRelayer_notApproved();
->>>>>>> cada959d
   error Connext__setMaxRoutersPerTransfer_invalidMaxRoutersPerTransfer();
   error Connext__bumpTransfer_invalidTransfer();
   error Connext__bumpTransfer_valueIsZero();
@@ -158,22 +154,12 @@
   mapping(bytes32 => bytes32) public reconciledTransfers;
 
   /**
-<<<<<<< HEAD
-=======
-   * @notice Mapping of router to available relayer fee
-   * @dev Right now, routers only store native asset onchain.
-   * TODO: allow for approved relaying assets
-   */
-  mapping(address => uint256) public routerRelayerFees;
-
-  /**
    * @notice Mapping of approved relayers
    * @dev Send relayer fee if msg.sender is approvedRelayer. otherwise revert()
    */
   mapping(address => bool) public approvedRelayers;
 
   /**
->>>>>>> cada959d
    * @notice Mapping of router to available balance of an asset
    * @dev Routers should always store liquidity that they can expect to receive via the bridge on
    * this domain (the nomad local asset)
@@ -743,59 +729,6 @@
     });
   }
 
-<<<<<<< HEAD
-=======
-  /**
-   * @notice Pays the relayer fee on behalf of a router some multiple on the basefee
-   * @dev Currently only supported on eip-1559 chains and only handles native assets.
-   * Also only used in `execute` transfers
-   * @param _transferId - The unique identifier of the transfer
-   * @param _routers - The routers you are sending the tx on behalf of
-   * @param _feePct - The percent over the basefee you are adding
-   */
-  function _handleRelayerFees(
-    bytes32 _transferId,
-    address[] calldata _routers,
-    uint32 _feePct,
-    bytes calldata _sig
-  ) internal {
-    // NOTE: To not break the current working implementation in testnet, the first router is selected as the one to pay for the fees.
-    // This is a temporary solution until https://github.com/connext/nxtp/discussions/899 is implemented.
-    address _router = _routers[0];
-
-    // If the sender *is* the router, do nothing
-    if (msg.sender == _router) {
-      return;
-    }
-
-    // If the sender is not approved relayer, revert()
-    if (!approvedRelayers[msg.sender]) {
-      revert Connext__handleRelayerFees_notApprovedRelayer();
-    }
-
-    // Check the signature of the router on the nonce + fee pct
-    if (_router != ConnextUtils.recoverSignature(abi.encode(_transferId, _feePct), _sig))
-      revert Connext__handleRelayerFees_notRtrSig();
-
-    // Handle 0 case
-    if (_feePct == 0) {
-      return;
-    }
-
-    // Otherwise, send the fee percentage
-    // TODO: BASEFEE opcode will only be supported if the domain supports EIP1559
-    // must be able to detect this dynamically
-
-    uint256 fee = (block.basefee * _feePct) / 100;
-
-    // Decrement liquidity
-    routerRelayerFees[_router] -= fee;
-
-    // Pay sender
-    AddressUpgradeable.sendValue(payable(msg.sender), fee);
-  }
-
->>>>>>> cada959d
   receive() external payable {}
 
   /**
