--- conflicted
+++ resolved
@@ -1,8 +1,4 @@
 {
-<<<<<<< HEAD
-  "version": "0.2.0-alpha.0",
-=======
->>>>>>> 84bb1d9b
   "name": "@connext/nxtp-subgraph",
   "version": "0.2.0-alpha.1",
   "license": "UNLICENSED",
