--- conflicted
+++ resolved
@@ -6,12 +6,15 @@
   TransactionData,
   TransactionPreparedEvent,
   TransactionFulfilledEvent,
+  AuctionBid,
+  encodeAuctionBid,
+  mkSig,
 } from "@connext/nxtp-utils";
 import { providers, constants } from "ethers";
 
 import { NxtpRouterConfig } from "../src/config";
 
-export const fakeTxReceipt = ({
+export const fakeTxReceipt = {
   blockHash: "foo",
   blockNumber: 1,
   byzantium: true,
@@ -25,7 +28,7 @@
   logs: [],
   logsBloom: "",
   transactionIndex: 1,
-} as unknown) as providers.TransactionReceipt;
+} as unknown as providers.TransactionReceipt;
 
 export const fakeConfig: NxtpRouterConfig = {
   adminToken: "foo",
@@ -33,14 +36,14 @@
   chainConfig: {
     1337: {
       confirmations: 1,
-      provider: ["http://example.com"],
+      providers: ["http://example.com"],
       subgraph: "http://example.com",
       transactionManagerAddress: mkAddress("0xaaa"),
       minGas: "100",
     },
     1338: {
       confirmations: 1,
-      provider: ["http://example.com"],
+      providers: ["http://example.com"],
       subgraph: "http://example.com",
       transactionManagerAddress: mkAddress("0xbbb"),
       minGas: "100",
@@ -49,6 +52,15 @@
   mnemonic: "hello world",
   natsUrl: "http://example.com",
   logLevel: "info",
+  swapPools: [
+    {
+      name: "TEST",
+      assets: [
+        { assetId: mkAddress("0xc"), chainId: 1337 },
+        { assetId: mkAddress("0xf"), chainId: 1338 },
+      ],
+    },
+  ],
 };
 
 export const invariantDataMock: InvariantTransactionData = {
@@ -71,6 +83,26 @@
   preparedBlockNumber: 1234,
 };
 
+export const auctionBidMock: AuctionBid = {
+  user: invariantDataMock.user,
+  router: invariantDataMock.router,
+  sendingAssetId: invariantDataMock.sendingAssetId,
+  receivingAssetId: invariantDataMock.receivingAssetId,
+  receivingAddress: invariantDataMock.receivingAddress,
+  sendingChainId: invariantDataMock.sendingChainId,
+  receivingChainId: invariantDataMock.receivingChainId,
+  callTo: invariantDataMock.callTo,
+  callDataHash: invariantDataMock.callDataHash,
+  transactionId: invariantDataMock.transactionId,
+  amount: variantDataMock.amount,
+  sendingChainTxManagerAddress: mkAddress("0x1"),
+  receivingChainTxManagerAddress: mkAddress("0x2"),
+  expiry: variantDataMock.expiry,
+  encryptedCallData: "0x",
+  amountReceived: "120",
+  bidExpiry: 123457,
+};
+
 export const txDataMock: TransactionData = {
   ...invariantDataMock,
   ...variantDataMock,
@@ -80,14 +112,9 @@
   txData: txDataMock,
   caller: mkAddress("0xf"),
   encryptedCallData: "0xabc",
-<<<<<<< HEAD
-  encodedBid: "0xdef",
-  bidSignature: "0xbca",
-=======
   encodedBid: encodeAuctionBid(auctionBidMock),
   bidSignature: mkSig("0xeee"),
   transactionHash: mkAddress("0xf"),
->>>>>>> cc776988
 };
 
 export const receiverFulfillDataMock: TransactionFulfilledEvent = {
