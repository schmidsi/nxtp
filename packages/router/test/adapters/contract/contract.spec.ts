import {
  createRequestContext,
  mkAddress,
  fulfillParamsMock,
  txReceiptMock,
  txDataMock,
  prepareParamsMock,
  cancelParamsMock,
  expect,
  getInvariantTransactionDigest,
  invariantDataMock,
  getRandomBytes32,
  getVariantTransactionDigest,
  sigMock,
} from "@connext/nxtp-utils";
import { Interface } from "ethers/lib/utils";
import { BigNumber, constants } from "ethers";

import * as SharedFns from "../../../src/lib/helpers/shared";
import * as MetricsFns from "../../../src/lib/helpers/metrics";
import * as ContractFns from "../../../src/adapters/contract/contract";
import {
  prepareTransactionManager,
  fulfillTransactionManager,
  cancelTransactionManager,
  removeLiquidityTransactionManager,
  startContractListeners,
  addLiquidityForTransactionManager,
  migrateLiquidity,
} from "../../../src/adapters/contract/contract";
import { createStubInstance, SinonStubbedInstance, stub, SinonStub, restore, reset } from "sinon";
import { TransactionManagerInterface } from "@connext/nxtp-contracts/typechain/TransactionManager";
import { RouterInterface } from "@connext/nxtp-contracts/typechain/Router";
import { routerAddrMock, routerContractAddressMock } from "../../utils";
import { routerAddress, messagingMock, signerAddress, txServiceMock } from "../../globalTestHook";
import { SanitationCheckFailed } from "../../../src/lib/errors";
import { ERC20Interface } from "@connext/nxtp-contracts/typechain/ERC20";
import { TransactionReasons } from "../../../src/lib/entities";

const requestContext = createRequestContext("TEST");
const encodedDataMock = "0xabcde";
const chainIdMock = txDataMock.sendingChainId;
const onchainTxMock = {
  to: routerContractAddressMock,
  data: encodedDataMock,
  value: constants.Zero,
  chainId: chainIdMock,
  from: routerAddress,
};
const routerRelayerFeeAssetMock = mkAddress("0x1a2b3c");

let interfaceMock: SinonStubbedInstance<Interface>;
let routerInterfaceMock: SinonStubbedInstance<Interface>;
let erc20InterfaceMock: SinonStubbedInstance<Interface>;

describe("Contract Adapter", () => {
  let sanitationStub: any;
  let isRouterWhitelistedStub: SinonStub;
  let isChainSupportedByGelatoStub: SinonStub;
  let gelatoSendStub: SinonStub;
  let gasConsumedStub: SinonStub;
  let relayerFeesPaidStub: SinonStub;

  beforeEach(() => {
    interfaceMock = createStubInstance(Interface);
    interfaceMock.encodeFunctionData.returns(encodedDataMock);
    interfaceMock.decodeFunctionResult.returns([BigNumber.from(1000)]);
    stub(SharedFns, "getTxManagerInterface").returns(interfaceMock as unknown as TransactionManagerInterface);

    routerInterfaceMock = createStubInstance(Interface);
    routerInterfaceMock.encodeFunctionData.returns(encodedDataMock);
    routerInterfaceMock.decodeFunctionResult.returns([BigNumber.from(1000)]);
    stub(SharedFns, "getRouterContractInterface").returns(routerInterfaceMock as unknown as RouterInterface);

    erc20InterfaceMock = createStubInstance(Interface);
    erc20InterfaceMock.encodeFunctionData.returns(encodedDataMock);
    erc20InterfaceMock.decodeFunctionResult.returns([BigNumber.from(1000)]);
    stub(SharedFns, "getErc20ContractInterface").returns(erc20InterfaceMock as unknown as ERC20Interface);

    isRouterWhitelistedStub = stub(SharedFns, "isRouterWhitelisted");
    isChainSupportedByGelatoStub = stub(ContractFns, "isChainSupportedByGelato").returns(true);
    gelatoSendStub = stub(ContractFns, "gelatoSend");

    gasConsumedStub = stub(MetricsFns, "incrementGasConsumed");
    relayerFeesPaidStub = stub(MetricsFns, "incrementRelayerFeesPaid");
  });

  afterEach(() => {
    restore();
    reset();
  });

  describe("#startContractListeners", () => {
    it("should work", async () => {
      expect(() => startContractListeners()).to.not.throw();
    });
  });

  describe("#sanitationCheck", () => {
    it("should work for prepare", async () => {
      const digest = getInvariantTransactionDigest(txDataMock);
      interfaceMock.encodeFunctionData.returns(digest);

      txServiceMock.readTx.resolves(constants.HashZero);

      await SharedFns.sanitationCheck(txDataMock.sendingChainId, txDataMock, "prepare");
      expect(interfaceMock.encodeFunctionData).to.have.been.calledOnceWithExactly("variantTransactionData", [digest]);
    });

    it("should throw an error if the hash is not empty && function is prepare", async () => {
      const digest = getInvariantTransactionDigest(txDataMock);
      interfaceMock.encodeFunctionData.returns(digest);

      txServiceMock.readTx.resolves(getRandomBytes32());

      await expect(SharedFns.sanitationCheck(txDataMock.sendingChainId, txDataMock, "prepare")).to.be.rejectedWith(
        new SanitationCheckFailed("prepare", invariantDataMock.transactionId, invariantDataMock.sendingChainId).message,
      );
    });

    it("should work for fulfill", async () => {
      const invariantDigest = getInvariantTransactionDigest(txDataMock);
      const variantDigest = getVariantTransactionDigest(txDataMock);
      interfaceMock.encodeFunctionData.returns(invariantDigest);

      txServiceMock.readTx.resolves(variantDigest);

      await SharedFns.sanitationCheck(txDataMock.sendingChainId, txDataMock, "fulfill");
      expect(interfaceMock.encodeFunctionData.firstCall.args).to.be.deep.eq([
        "variantTransactionData",
        [invariantDigest],
      ]);
      expect(interfaceMock.encodeFunctionData.callCount).to.be.eq(1);
    });

    it("should throw an error if its an empty hash", async () => {
      const invariantDigest = getInvariantTransactionDigest(txDataMock);
      interfaceMock.encodeFunctionData.returns(invariantDigest);

      txServiceMock.readTx.resolves(constants.HashZero);

      await expect(SharedFns.sanitationCheck(txDataMock.sendingChainId, txDataMock, "fulfill")).to.be.rejectedWith(
        new SanitationCheckFailed("fulfill", txDataMock.transactionId, txDataMock.sendingChainId).message,
      );
    });

    it("should throw an error if its a fulfilled hash", async () => {
      const invariantDigest = getInvariantTransactionDigest(txDataMock);
      interfaceMock.encodeFunctionData.returns(invariantDigest);

      txServiceMock.readTx.resolves(getVariantTransactionDigest({ ...txDataMock, preparedBlockNumber: 0 }));

      await expect(SharedFns.sanitationCheck(txDataMock.sendingChainId, txDataMock, "fulfill")).to.be.rejectedWith(
        new SanitationCheckFailed("fulfill", txDataMock.transactionId, txDataMock.sendingChainId).message,
      );
    });
  });

  describe("#prepareTransactionManager", () => {
    beforeEach(() => {
      sanitationStub = stub(SharedFns, "sanitationCheck").resolves();
    });

    it("happy case: prepare", async () => {
      const chainId = txDataMock.sendingChainId;

      const res = await prepareTransactionManager(chainId, prepareParamsMock, requestContext);
      expect(interfaceMock.encodeFunctionData).calledOnceWith("prepare", [
        {
          invariantData: prepareParamsMock.txData,
          amount: prepareParamsMock.amount,
          expiry: prepareParamsMock.expiry,
          encryptedCallData: prepareParamsMock.encryptedCallData,
          encodedBid: prepareParamsMock.encodedBid,
          bidSignature: prepareParamsMock.bidSignature,
          encodedMeta: "0x",
        },
      ]);
      expect(res).to.deep.eq(txReceiptMock);
      expect(relayerFeesPaidStub.callCount).to.be.eq(0);
      expect(gasConsumedStub.calledOnceWithExactly(chainId, txReceiptMock, TransactionReasons.PrepareReceiver));
    });

    it("should fail if encoding fails", async () => {
      const chainId = txDataMock.sendingChainId;

      interfaceMock.encodeFunctionData.throws(new Error("fail"));
      await expect(prepareTransactionManager(chainId, prepareParamsMock, requestContext)).to.be.rejectedWith("fail");
    });
  });

  describe("#fulfillTransactionManager", () => {
    beforeEach(() => {
      sanitationStub = stub(SharedFns, "sanitationCheck").resolves();
    });

    it("happy case: fulfill", async () => {
      const chainId = txDataMock.sendingChainId;

      const res = await fulfillTransactionManager(chainId, fulfillParamsMock, requestContext);
      expect(interfaceMock.encodeFunctionData).calledOnceWith("fulfill", [
        {
          txData: fulfillParamsMock.txData,
          relayerFee: fulfillParamsMock.relayerFee,
          signature: fulfillParamsMock.signature,
          callData: fulfillParamsMock.callData,
          encodedMeta: "0x",
        },
      ]);
      expect(res).to.deep.eq(txReceiptMock);
      expect(relayerFeesPaidStub.callCount).to.be.eq(0);
      expect(gasConsumedStub.calledOnceWithExactly(chainId, txReceiptMock, TransactionReasons.FulfillSender));
    });

    it("should fail if sanitation check fails", async () => {
      const chainId = txDataMock.sendingChainId;

      sanitationStub.rejects(new Error("fail"));
      await expect(fulfillTransactionManager(chainId, fulfillParamsMock, requestContext)).to.be.rejectedWith("fail");
    });

    it("should fail if encoding fails", async () => {
      const chainId = txDataMock.sendingChainId;

      interfaceMock.encodeFunctionData.throws(new Error("fail"));
      await expect(fulfillTransactionManager(chainId, fulfillParamsMock, requestContext)).to.be.rejectedWith("fail");
    });
  });

  describe("#cancelTransactionManager", () => {
    beforeEach(() => {
      sanitationStub = stub(SharedFns, "sanitationCheck").resolves();
    });

    it("happy case: cancel", async () => {
      const chainId = txDataMock.sendingChainId;

      const res = await cancelTransactionManager(chainId, cancelParamsMock, requestContext);
      expect(interfaceMock.encodeFunctionData).calledOnceWith("cancel", [
        {
          txData: cancelParamsMock.txData,
          signature: cancelParamsMock.signature,
          encodedMeta: "0x",
        },
      ]);
      expect(res).to.deep.eq(txReceiptMock);
      expect(relayerFeesPaidStub.callCount).to.be.eq(0);
      expect(gasConsumedStub.calledOnceWithExactly(chainId, txReceiptMock, TransactionReasons.CancelSender));
    });

    it("should fail if sanitation check fails", async () => {
      const chainId = txDataMock.sendingChainId;

      sanitationStub.rejects(new Error("fail"));
      await expect(cancelTransactionManager(chainId, cancelParamsMock, requestContext)).to.be.rejectedWith("fail");
    });

    it("should fail if encoding fails", async () => {
      const chainId = txDataMock.sendingChainId;

      interfaceMock.encodeFunctionData.throws(new Error("fail"));
      await expect(cancelTransactionManager(chainId, cancelParamsMock, requestContext)).to.be.rejectedWith("fail");
    });
  });

  describe("#removeLiquidity", () => {
    it("if no recipient, use wallet address", async () => {
      const chainId = txDataMock.sendingChainId;

      const amount = "1000";
      const assetId = mkAddress("0x6");

      const res = await removeLiquidityTransactionManager(chainId, amount, assetId, undefined, requestContext);
      expect(interfaceMock.encodeFunctionData).calledOnceWithExactly("removeLiquidity", [
        amount,
        assetId,
        signerAddress,
      ]);
      expect(res).to.deep.eq(txReceiptMock);
    });

    it("happy case: remove liquidity", async () => {
      const chainId = txDataMock.sendingChainId;

      const amount = "1000";
      const assetId = mkAddress("0x1");
      const recipientAddress = mkAddress("0x2");

      const res = await removeLiquidityTransactionManager(chainId, amount, assetId, recipientAddress, requestContext);
      expect(interfaceMock.encodeFunctionData).calledOnceWithExactly("removeLiquidity", [
        amount,
        assetId,
        recipientAddress,
      ]);
      expect(res).to.deep.eq(txReceiptMock);
    });
  });

  describe("#addLiquidityFor", () => {
    afterEach(() => {
      restore();
      reset();
    });

    it("should work for native asset", async () => {
      const chainId = txDataMock.sendingChainId;

      const amount = "1000";
      const assetId = constants.AddressZero;

      const res = await addLiquidityForTransactionManager(chainId, amount, assetId, undefined, requestContext);
      expect(interfaceMock.encodeFunctionData).calledOnceWithExactly("addLiquidityFor", [
        amount,
        assetId,
        signerAddress,
      ]);
      expect(res).to.deep.eq(txReceiptMock);
    });

    it("if insufficient allowance, approve", async () => {
      const chainId = txDataMock.sendingChainId;

      const amount = "1000";
      const assetId = mkAddress("0x6");
      const contractAddress = mkAddress("0xaaa");

      txServiceMock.readTx.resolves("0x00000000000000000000000000000000000000000000000000000000000003e0");
      const res = await addLiquidityForTransactionManager(chainId, amount, assetId, undefined, requestContext);
      expect(erc20InterfaceMock.encodeFunctionData.calledOnceWith("allowance", [signerAddress, contractAddress]));
      expect(erc20InterfaceMock.encodeFunctionData.calledOnceWith("approve", [contractAddress, constants.MaxUint256]));
      expect(interfaceMock.encodeFunctionData).calledWith("addLiquidityFor", [amount, assetId, signerAddress]);
      expect(res).to.deep.eq(txReceiptMock);
    });

    it("if no recipient, use wallet address", async () => {
      const chainId = txDataMock.sendingChainId;

      const amount = "1000";
      const assetId = mkAddress("0x6");

      txServiceMock.readTx.resolves("0x00000000000000000000000000000000000000000000000000000000000003e8");
      const res = await addLiquidityForTransactionManager(chainId, amount, assetId, undefined, requestContext);
      expect(interfaceMock.encodeFunctionData).calledWith("addLiquidityFor", [amount, assetId, signerAddress]);
      expect(res).to.deep.eq(txReceiptMock);
    });

    it("happy case: addLiquidityFor", async () => {
      const chainId = txDataMock.sendingChainId;

      const amount = "1000";
      const assetId = mkAddress("0x1");
      const routerAddress = mkAddress("0x2");

      txServiceMock.readTx.resolves("0x00000000000000000000000000000000000000000000000000000000000003e8");
      const res = await addLiquidityForTransactionManager(chainId, amount, assetId, routerAddress, requestContext);
      expect(interfaceMock.encodeFunctionData).calledWith("addLiquidityFor", [amount, assetId, routerAddress]);
      expect(res).to.deep.eq(txReceiptMock);
    });
  });

  describe("#migrateLiquidity", () => {
    it("happy case: migrate liquidity", async () => {
      const chainId = txDataMock.sendingChainId;

      const amount = "1000";
      const assetId = mkAddress("0x1");
      const newRouterAddress = mkAddress("0x2");

      txServiceMock.readTx.resolves("0x00000000000000000000000000000000000000000000000000000000000003e8");
      isRouterWhitelistedStub.resolves(true);
      const res = await migrateLiquidity(chainId, assetId, requestContext, newRouterAddress, amount);
      expect(interfaceMock.encodeFunctionData).calledWith("removeLiquidity", [amount, assetId, signerAddress]);
      expect(interfaceMock.encodeFunctionData).calledWith("addLiquidityFor", [amount, assetId, newRouterAddress]);
      expect(res.removeLiqudityTx).to.deep.eq(txReceiptMock);
      expect(res.addLiquidityForTx).to.deep.eq(txReceiptMock);
    });

    it("should read balance from contractReader if amount is undefined", async () => {
      const chainId = txDataMock.sendingChainId;

      const amount = "10001000000000000000000";
      const assetId = mkAddress("0x1");
      const newRouterAddress = mkAddress("0x2");

      isRouterWhitelistedStub.resolves(true);
      txServiceMock.readTx.resolves("0x00000000000000000000000000000000000000000000000000000000000003e8");
      const res = await migrateLiquidity(chainId, assetId, requestContext, newRouterAddress, undefined);
      expect(interfaceMock.encodeFunctionData).calledWith("removeLiquidity", [amount, assetId, signerAddress]);
      expect(interfaceMock.encodeFunctionData).calledWith("addLiquidityFor", [amount, assetId, newRouterAddress]);
      expect(res.removeLiqudityTx).to.deep.eq(txReceiptMock);
      expect(res.addLiquidityForTx).to.deep.eq(txReceiptMock);
    });

    it("should return undefined if amount is zero", async () => {
      const chainId = txDataMock.sendingChainId;

      const amount = "0";
      const assetId = mkAddress("0x1");
      const newRouterAddress = mkAddress("0x2");

      isRouterWhitelistedStub.resolves(true);
      txServiceMock.readTx.resolves("0x00000000000000000000000000000000000000000000000000000000000003e8");
      const res = await migrateLiquidity(chainId, assetId, requestContext, newRouterAddress, amount);
      expect(res).to.be.undefined;
    });

    it("should return undefined if router isn't whitelisted", async () => {
      const chainId = txDataMock.sendingChainId;

      const amount = "1000";
      const assetId = mkAddress("0x1");
      const newRouterAddress = mkAddress("0x22222");

      isRouterWhitelistedStub.resolves(false);
      txServiceMock.readTx.resolves("0x00000000000000000000000000000000000000000000000000000000000003e8");
      const res = await migrateLiquidity(chainId, assetId, requestContext, newRouterAddress, amount);
      expect(res).to.be.undefined;
    });
  });

  describe("#getRouterBalance", async () => {
    it("should work", async () => {
      txServiceMock.readTx.resolves("10");
      const ret = await ContractFns.getRouterBalance(1337, routerAddrMock, mkAddress());
      expect(ret.toNumber()).to.be.eq(10);
    });
  });

  describe("#prepareRouterContract", async () => {
    beforeEach(() => {
      sanitationStub = stub(SharedFns, "sanitationCheck").resolves();
      txServiceMock.sendTx.withArgs(onchainTxMock, requestContext).resolves(txReceiptMock);
    });

    it("should work (without relayers)", async () => {
      const res = await ContractFns.prepareRouterContract(
        chainIdMock,
        prepareParamsMock,
        routerContractAddressMock,
        sigMock,
        routerRelayerFeeAssetMock,
        "1",
        false,
        requestContext,
      );
      expect(routerInterfaceMock.encodeFunctionData).calledOnceWith("prepare", [
        {
          invariantData: prepareParamsMock.txData,
          amount: prepareParamsMock.amount,
          expiry: prepareParamsMock.expiry,
          encryptedCallData: prepareParamsMock.encryptedCallData,
          encodedBid: prepareParamsMock.encodedBid,
          bidSignature: prepareParamsMock.bidSignature,
          encodedMeta: "0x",
        },
        routerRelayerFeeAssetMock,
        "1",
        sigMock,
      ]);
      expect(res).to.deep.eq(txReceiptMock);
<<<<<<< HEAD
      expect(relayerFeesPaidStub.callCount).to.be.eq(0);
      expect(gasConsumedStub.calledOnceWithExactly(chainId, txReceiptMock, TransactionReasons.PrepareReceiver));
=======
      // Preflight estimate gas check should *not* be called if we aren't using relayers.
      expect(txServiceMock.getGasEstimate.callCount).to.be.eq(0);
      // Should have used txservice to send the tx.
      expect(txServiceMock.sendTx).to.have.been.calledOnceWithExactly(onchainTxMock, requestContext);
>>>>>>> f17e6ad6
    });

    it("should work if useRelayer && chain is supported by gelato", async () => {
      isChainSupportedByGelatoStub.returns(true);
      gelatoSendStub.resolves({
        taskId: "task",
      });
      txServiceMock.getTransactionReceipt.withArgs(chainIdMock, txReceiptMock.transactionHash).resolves(txReceiptMock);

      setTimeout(() => {
        ContractFns.prepareEvt.post({ event: "prepare", args: prepareParamsMock, chainId: chainIdMock });
      }, 200);

      const res = await ContractFns.prepareRouterContract(
        chainIdMock,
        prepareParamsMock,
        routerContractAddressMock,
        sigMock,
        routerRelayerFeeAssetMock,
        "1",
        true,
        requestContext,
      );

      expect(res).to.deep.eq(txReceiptMock);
<<<<<<< HEAD
      expect(gasConsumedStub.callCount).to.be.eq(0);
      expect(
        relayerFeesPaidStub.calledOnceWithExactly(
          chainId,
          "1",
          routerRelayerFeeAsset,
          TransactionReasons.PrepareReceiver,
        ),
      );
=======

      // Preflight estimate gas check should be called if we use relayers.
      expect(txServiceMock.getGasEstimate).to.have.been.calledOnceWithExactly(chainIdMock, onchainTxMock);
>>>>>>> f17e6ad6
    });

    it("should work if useRelayer && chain is supported by gelato && gelato send failed", async () => {
      isChainSupportedByGelatoStub.returns(true);
      gelatoSendStub.resolves({
        taskId: undefined,
      });
      txServiceMock.getTransactionReceipt.withArgs(chainIdMock, txReceiptMock.transactionHash).resolves(txReceiptMock);

      setTimeout(() => {
        ContractFns.prepareEvt.post({ event: "prepare", args: prepareParamsMock, chainId: chainIdMock });
      }, 200);

      const res = await ContractFns.prepareRouterContract(
        chainIdMock,
        prepareParamsMock,
        routerContractAddressMock,
        sigMock,
        routerRelayerFeeAssetMock,
        "1",
        true,
        requestContext,
      );
      expect(messagingMock.publishMetaTxRequest.callCount).to.be.eq(1);
      expect(res).to.deep.eq(txReceiptMock);
<<<<<<< HEAD
      expect(gasConsumedStub.callCount).to.be.eq(0);
      expect(
        relayerFeesPaidStub.calledOnceWithExactly(
          chainId,
          "1",
          routerRelayerFeeAsset,
          TransactionReasons.PrepareReceiver,
        ),
      );
    });
=======
>>>>>>> f17e6ad6

      // Preflight estimate gas check should be called if we use relayers.
      expect(txServiceMock.getGasEstimate).to.have.been.calledOnceWithExactly(chainIdMock, onchainTxMock);
    });

    it("should throw if txService estimateGas preflight check throws an error", async () => {
      const testError = new Error("test");
      txServiceMock.getGasEstimate.rejects(testError);
      await expect(
        ContractFns.prepareRouterContract(
          chainIdMock,
          prepareParamsMock,
          routerContractAddressMock,
          sigMock,
          routerRelayerFeeAssetMock,
          "1",
          true,
          requestContext,
        ),
      ).to.be.rejectedWith(testError);
    });
  });

  describe("#fulfillRouterContract", async () => {
    beforeEach(() => {
      sanitationStub = stub(SharedFns, "sanitationCheck").resolves();
      txServiceMock.sendTx.withArgs(onchainTxMock, requestContext).resolves(txReceiptMock);
    });

    it("should work (without relayers)", async () => {
      const res = await ContractFns.fulfillRouterContract(
        chainIdMock,
        fulfillParamsMock,
        routerContractAddressMock,
        sigMock,
        routerRelayerFeeAssetMock,
        "1",
        false,
        requestContext,
      );

      expect(routerInterfaceMock.encodeFunctionData).calledWith("fulfill", [
        {
          txData: fulfillParamsMock.txData,
          relayerFee: fulfillParamsMock.relayerFee,
          signature: fulfillParamsMock.signature,
          callData: fulfillParamsMock.callData,
          encodedMeta: "0x",
        },
        routerRelayerFeeAssetMock,
        "1",
        sigMock,
      ]);
      expect(res).to.deep.eq(txReceiptMock);
      // Preflight estimate gas check should *not* be called if we aren't using relayers.
      expect(txServiceMock.getGasEstimate.callCount).to.be.eq(0);
      // Should have used txservice to send the tx.
      expect(txServiceMock.sendTx).to.have.been.calledOnceWithExactly(onchainTxMock, requestContext);
    });

    it("should work if useRelayer && chain is supported by gelato", async () => {
      isChainSupportedByGelatoStub.returns(true);
      gelatoSendStub.resolves({
        taskId: "task",
      });
      txServiceMock.getTransactionReceipt.withArgs(chainIdMock, txReceiptMock.transactionHash).resolves(txReceiptMock);

      setTimeout(() => {
        ContractFns.fulfillEvt.post({ event: "fulfill", args: fulfillParamsMock, chainId: chainIdMock });
      }, 200);

      const res = await ContractFns.fulfillRouterContract(
        chainIdMock,
        fulfillParamsMock,
        routerContractAddressMock,
        sigMock,
        routerRelayerFeeAssetMock,
        "1",
        true,
        requestContext,
      );
      expect(res).to.deep.eq(txReceiptMock);
<<<<<<< HEAD
      expect(gasConsumedStub.callCount).to.be.eq(0);
      expect(
        relayerFeesPaidStub.calledOnceWithExactly(
          chainId,
          "1",
          routerRelayerFeeAsset,
          TransactionReasons.FulfillSender,
        ),
      );
=======
      // Preflight estimate gas check should be called if we use relayers.
      expect(txServiceMock.getGasEstimate).to.have.been.calledOnceWithExactly(chainIdMock, onchainTxMock);
>>>>>>> f17e6ad6
    });

    it("should work if useRelayer && chain is supported by gelato && gelato send failed", async () => {
      isChainSupportedByGelatoStub.returns(true);
      gelatoSendStub.resolves({
        taskId: undefined,
      });
      txServiceMock.getTransactionReceipt.withArgs(chainIdMock, txReceiptMock.transactionHash).resolves(txReceiptMock);

      setTimeout(() => {
        ContractFns.fulfillEvt.post({ event: "fulfill", args: fulfillParamsMock, chainId: chainIdMock });
      }, 200);

      const res = await ContractFns.fulfillRouterContract(
        chainIdMock,
        fulfillParamsMock,
        routerContractAddressMock,
        sigMock,
        routerRelayerFeeAssetMock,
        "1",
        true,
        requestContext,
      );
      expect(messagingMock.publishMetaTxRequest.callCount).to.be.eq(1);
      expect(res).to.deep.eq(txReceiptMock);
<<<<<<< HEAD
      expect(gasConsumedStub.callCount).to.be.eq(0);
      expect(
        relayerFeesPaidStub.calledOnceWithExactly(
          chainId,
          "1",
          routerRelayerFeeAsset,
          TransactionReasons.FulfillSender,
        ),
      );
    });

    it("should work if not use relayer", async () => {
      const chainId = txDataMock.sendingChainId;
      const routerRelayerFeeAsset = mkAddress("0x00");

      isChainSupportedByGelatoStub.returns(false);
      txServiceMock.sendTx
        .withArgs(
          {
            to: routerContractAddressMock,
            data: encodedDataMock,
            value: "0x0",
            chainId,
            from: mkAddress("0xa"),
          },
=======
      // Preflight estimate gas check should be called if we use relayers.
      expect(txServiceMock.getGasEstimate).to.have.been.calledOnceWithExactly(chainIdMock, onchainTxMock);
    });

    it("should throw if txService estimateGas preflight check throws an error", async () => {
      const testError = new Error("test");
      txServiceMock.getGasEstimate.rejects(testError);
      await expect(
        ContractFns.fulfillRouterContract(
          chainIdMock,
          fulfillParamsMock,
          routerContractAddressMock,
          sigMock,
          routerRelayerFeeAssetMock,
          "1",
          true,
>>>>>>> f17e6ad6
          requestContext,
        ),
      ).to.be.rejectedWith(testError);
    });
  });

  describe("#cancelRouterContract", async () => {
    beforeEach(() => {
      sanitationStub = stub(SharedFns, "sanitationCheck").resolves();
      txServiceMock.sendTx.withArgs(onchainTxMock, requestContext).resolves(txReceiptMock);
    });

    it("should work (without relayers)", async () => {
      const res = await ContractFns.cancelRouterContract(
        chainIdMock,
        cancelParamsMock,
        routerContractAddressMock,
        sigMock,
        routerRelayerFeeAssetMock,
        "1",
        false,
        requestContext,
      );
      expect(routerInterfaceMock.encodeFunctionData).calledOnceWith("cancel", [
        {
          txData: cancelParamsMock.txData,
          signature: cancelParamsMock.signature,
          encodedMeta: "0x",
        },
        routerRelayerFeeAssetMock,
        "1",
        sigMock,
      ]);
      expect(res).to.deep.eq(txReceiptMock);
<<<<<<< HEAD
      expect(relayerFeesPaidStub.callCount).to.be.eq(0);
      expect(gasConsumedStub.calledOnceWithExactly(chainId, txReceiptMock, TransactionReasons.CancelSender));
=======
      // Preflight estimate gas check should *not* be called if we aren't using relayers.
      expect(txServiceMock.getGasEstimate.callCount).to.be.eq(0);
      // Should have used txservice to send the tx.
      expect(txServiceMock.sendTx).to.have.been.calledOnceWithExactly(onchainTxMock, requestContext);
>>>>>>> f17e6ad6
    });

    it("should work if useRelayer && chain is supported by gelato", async () => {
      isChainSupportedByGelatoStub.returns(true);
      gelatoSendStub.resolves({
        taskId: "task",
      });
      txServiceMock.getTransactionReceipt.withArgs(chainIdMock, txReceiptMock.transactionHash).resolves(txReceiptMock);

      setTimeout(() => {
        ContractFns.cancelEvt.post({ event: "cancel", args: cancelParamsMock, chainId: chainIdMock });
      }, 200);

      const res = await ContractFns.cancelRouterContract(
        chainIdMock,
        cancelParamsMock,
        routerContractAddressMock,
        sigMock,
        routerRelayerFeeAssetMock,
        "1",
        true,
        requestContext,
      );
      expect(res).to.deep.eq(txReceiptMock);
<<<<<<< HEAD

      expect(gasConsumedStub.callCount).to.be.eq(0);
      expect(
        relayerFeesPaidStub.calledOnceWithExactly(chainId, "1", routerRelayerFeeAsset, TransactionReasons.CancelSender),
      );
=======
      // Preflight estimate gas check should be called if we use relayers.
      expect(txServiceMock.getGasEstimate).to.have.been.calledOnceWithExactly(chainIdMock, onchainTxMock);
>>>>>>> f17e6ad6
    });

    it("should work if useRelayer && chain is supported by gelato && gelato send failed", async () => {
      isChainSupportedByGelatoStub.returns(true);
      gelatoSendStub.resolves({
        taskId: undefined,
      });
      txServiceMock.getTransactionReceipt.withArgs(chainIdMock, txReceiptMock.transactionHash).resolves(txReceiptMock);

      setTimeout(() => {
        ContractFns.cancelEvt.post({ event: "fulfill", args: cancelParamsMock, chainId: chainIdMock });
      }, 200);

      const res = await ContractFns.cancelRouterContract(
        chainIdMock,
        cancelParamsMock,
        routerContractAddressMock,
        sigMock,
        routerRelayerFeeAssetMock,
        "1",
        true,
        requestContext,
      );
      expect(messagingMock.publishMetaTxRequest.callCount).to.be.eq(1);
      expect(res).to.deep.eq(txReceiptMock);
<<<<<<< HEAD
      expect(gasConsumedStub.callCount).to.be.eq(0);
      expect(
        relayerFeesPaidStub.calledOnceWithExactly(chainId, "1", routerRelayerFeeAsset, TransactionReasons.CancelSender),
      );
    });

    it("should work if not use relayer", async () => {
      const chainId = txDataMock.sendingChainId;
      const routerRelayerFeeAsset = mkAddress("0x00");

      isChainSupportedByGelatoStub.returns(false);
      txServiceMock.sendTx
        .withArgs(
          {
            to: routerContractAddressMock,
            data: encodedDataMock,
            value: "0x0",
            chainId,
            from: mkAddress("0xa"),
          },
=======
      // Preflight estimate gas check should be called if we use relayers.
      expect(txServiceMock.getGasEstimate).to.have.been.calledOnceWithExactly(chainIdMock, onchainTxMock);
    });

    it("should throw if txService estimateGas preflight check throws an error", async () => {
      const testError = new Error("test");
      txServiceMock.getGasEstimate.rejects(testError);
      await expect(
        ContractFns.cancelRouterContract(
          chainIdMock,
          cancelParamsMock,
          routerContractAddressMock,
          sigMock,
          routerRelayerFeeAssetMock,
          "1",
          true,
>>>>>>> f17e6ad6
          requestContext,
        ),
      ).to.be.rejectedWith(testError);
    });
  });
});<|MERGE_RESOLUTION|>--- conflicted
+++ resolved
@@ -458,15 +458,12 @@
         sigMock,
       ]);
       expect(res).to.deep.eq(txReceiptMock);
-<<<<<<< HEAD
       expect(relayerFeesPaidStub.callCount).to.be.eq(0);
-      expect(gasConsumedStub.calledOnceWithExactly(chainId, txReceiptMock, TransactionReasons.PrepareReceiver));
-=======
+      expect(gasConsumedStub.calledOnceWithExactly(chainIdMock, txReceiptMock, TransactionReasons.PrepareReceiver));
       // Preflight estimate gas check should *not* be called if we aren't using relayers.
       expect(txServiceMock.getGasEstimate.callCount).to.be.eq(0);
       // Should have used txservice to send the tx.
       expect(txServiceMock.sendTx).to.have.been.calledOnceWithExactly(onchainTxMock, requestContext);
->>>>>>> f17e6ad6
     });
 
     it("should work if useRelayer && chain is supported by gelato", async () => {
@@ -492,21 +489,18 @@
       );
 
       expect(res).to.deep.eq(txReceiptMock);
-<<<<<<< HEAD
       expect(gasConsumedStub.callCount).to.be.eq(0);
       expect(
         relayerFeesPaidStub.calledOnceWithExactly(
-          chainId,
+          chainIdMock,
           "1",
-          routerRelayerFeeAsset,
+          routerRelayerFeeAssetMock,
           TransactionReasons.PrepareReceiver,
         ),
       );
-=======
 
       // Preflight estimate gas check should be called if we use relayers.
       expect(txServiceMock.getGasEstimate).to.have.been.calledOnceWithExactly(chainIdMock, onchainTxMock);
->>>>>>> f17e6ad6
     });
 
     it("should work if useRelayer && chain is supported by gelato && gelato send failed", async () => {
@@ -532,20 +526,15 @@
       );
       expect(messagingMock.publishMetaTxRequest.callCount).to.be.eq(1);
       expect(res).to.deep.eq(txReceiptMock);
-<<<<<<< HEAD
       expect(gasConsumedStub.callCount).to.be.eq(0);
       expect(
         relayerFeesPaidStub.calledOnceWithExactly(
-          chainId,
+          chainIdMock,
           "1",
-          routerRelayerFeeAsset,
+          routerRelayerFeeAssetMock,
           TransactionReasons.PrepareReceiver,
         ),
       );
-    });
-=======
->>>>>>> f17e6ad6
-
       // Preflight estimate gas check should be called if we use relayers.
       expect(txServiceMock.getGasEstimate).to.have.been.calledOnceWithExactly(chainIdMock, onchainTxMock);
     });
@@ -627,20 +616,17 @@
         requestContext,
       );
       expect(res).to.deep.eq(txReceiptMock);
-<<<<<<< HEAD
       expect(gasConsumedStub.callCount).to.be.eq(0);
       expect(
         relayerFeesPaidStub.calledOnceWithExactly(
-          chainId,
+          chainIdMock,
           "1",
-          routerRelayerFeeAsset,
+          routerRelayerFeeAssetMock,
           TransactionReasons.FulfillSender,
         ),
       );
-=======
       // Preflight estimate gas check should be called if we use relayers.
       expect(txServiceMock.getGasEstimate).to.have.been.calledOnceWithExactly(chainIdMock, onchainTxMock);
->>>>>>> f17e6ad6
     });
 
     it("should work if useRelayer && chain is supported by gelato && gelato send failed", async () => {
@@ -666,33 +652,15 @@
       );
       expect(messagingMock.publishMetaTxRequest.callCount).to.be.eq(1);
       expect(res).to.deep.eq(txReceiptMock);
-<<<<<<< HEAD
       expect(gasConsumedStub.callCount).to.be.eq(0);
       expect(
         relayerFeesPaidStub.calledOnceWithExactly(
-          chainId,
+          chainIdMock,
           "1",
-          routerRelayerFeeAsset,
+          routerRelayerFeeAssetMock,
           TransactionReasons.FulfillSender,
         ),
       );
-    });
-
-    it("should work if not use relayer", async () => {
-      const chainId = txDataMock.sendingChainId;
-      const routerRelayerFeeAsset = mkAddress("0x00");
-
-      isChainSupportedByGelatoStub.returns(false);
-      txServiceMock.sendTx
-        .withArgs(
-          {
-            to: routerContractAddressMock,
-            data: encodedDataMock,
-            value: "0x0",
-            chainId,
-            from: mkAddress("0xa"),
-          },
-=======
       // Preflight estimate gas check should be called if we use relayers.
       expect(txServiceMock.getGasEstimate).to.have.been.calledOnceWithExactly(chainIdMock, onchainTxMock);
     });
@@ -709,7 +677,6 @@
           routerRelayerFeeAssetMock,
           "1",
           true,
->>>>>>> f17e6ad6
           requestContext,
         ),
       ).to.be.rejectedWith(testError);
@@ -744,15 +711,12 @@
         sigMock,
       ]);
       expect(res).to.deep.eq(txReceiptMock);
-<<<<<<< HEAD
       expect(relayerFeesPaidStub.callCount).to.be.eq(0);
-      expect(gasConsumedStub.calledOnceWithExactly(chainId, txReceiptMock, TransactionReasons.CancelSender));
-=======
+      expect(gasConsumedStub.calledOnceWithExactly(chainIdMock, txReceiptMock, TransactionReasons.CancelSender));
       // Preflight estimate gas check should *not* be called if we aren't using relayers.
       expect(txServiceMock.getGasEstimate.callCount).to.be.eq(0);
       // Should have used txservice to send the tx.
       expect(txServiceMock.sendTx).to.have.been.calledOnceWithExactly(onchainTxMock, requestContext);
->>>>>>> f17e6ad6
     });
 
     it("should work if useRelayer && chain is supported by gelato", async () => {
@@ -777,16 +741,18 @@
         requestContext,
       );
       expect(res).to.deep.eq(txReceiptMock);
-<<<<<<< HEAD
 
       expect(gasConsumedStub.callCount).to.be.eq(0);
       expect(
-        relayerFeesPaidStub.calledOnceWithExactly(chainId, "1", routerRelayerFeeAsset, TransactionReasons.CancelSender),
-      );
-=======
+        relayerFeesPaidStub.calledOnceWithExactly(
+          chainIdMock,
+          "1",
+          routerRelayerFeeAssetMock,
+          TransactionReasons.CancelSender,
+        ),
+      );
       // Preflight estimate gas check should be called if we use relayers.
       expect(txServiceMock.getGasEstimate).to.have.been.calledOnceWithExactly(chainIdMock, onchainTxMock);
->>>>>>> f17e6ad6
     });
 
     it("should work if useRelayer && chain is supported by gelato && gelato send failed", async () => {
@@ -812,29 +778,15 @@
       );
       expect(messagingMock.publishMetaTxRequest.callCount).to.be.eq(1);
       expect(res).to.deep.eq(txReceiptMock);
-<<<<<<< HEAD
       expect(gasConsumedStub.callCount).to.be.eq(0);
       expect(
-        relayerFeesPaidStub.calledOnceWithExactly(chainId, "1", routerRelayerFeeAsset, TransactionReasons.CancelSender),
-      );
-    });
-
-    it("should work if not use relayer", async () => {
-      const chainId = txDataMock.sendingChainId;
-      const routerRelayerFeeAsset = mkAddress("0x00");
-
-      isChainSupportedByGelatoStub.returns(false);
-      txServiceMock.sendTx
-        .withArgs(
-          {
-            to: routerContractAddressMock,
-            data: encodedDataMock,
-            value: "0x0",
-            chainId,
-            from: mkAddress("0xa"),
-          },
-=======
-      // Preflight estimate gas check should be called if we use relayers.
+        relayerFeesPaidStub.calledOnceWithExactly(
+          chainIdMock,
+          "1",
+          routerRelayerFeeAssetMock,
+          TransactionReasons.CancelSender,
+        ),
+      );
       expect(txServiceMock.getGasEstimate).to.have.been.calledOnceWithExactly(chainIdMock, onchainTxMock);
     });
 
@@ -850,7 +802,6 @@
           routerRelayerFeeAssetMock,
           "1",
           true,
->>>>>>> f17e6ad6
           requestContext,
         ),
       ).to.be.rejectedWith(testError);
