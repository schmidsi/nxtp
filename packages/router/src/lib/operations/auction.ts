import {
  ajv,
  AuctionBid,
  AuctionPayloadSchema,
  AuctionPayload,
  RequestContext,
  signAuctionBid,
  createLoggingContext,
} from "@connext/nxtp-utils";
import { formatEther, getAddress, parseEther } from "ethers/lib/utils";
import { BigNumber } from "ethers";

import { getContext } from "../../router";
import {
  NotEnoughGas,
  NotEnoughLiquidity,
  ProvidersNotAvailable,
  SwapInvalid,
  ZeroValueBid,
  AuctionExpired,
  ParamsInvalid,
} from "../errors";
import { getBidExpiry, AUCTION_EXPIRY_BUFFER, getReceiverAmount, getNtpTimeSeconds } from "../helpers";
import { AuctionRateExceeded, SubgraphNotSynced } from "../errors/auction";
import { receivedAuction } from "../../bindings/metrics";
import { AUCTION_REQUEST_MAP } from "../helpers/auction";
<<<<<<< HEAD
import { calculateGasFeeInReceivingToken } from "../helpers/shared";
=======
>>>>>>> c1b2b430

export const newAuction = async (
  data: AuctionPayload,
  _requestContext: RequestContext<string>,
): Promise<{ bid: AuctionBid; bidSignature?: string }> => {
  const { requestContext, methodContext } = createLoggingContext(newAuction.name, _requestContext);
  receivedAuction.inc({
    sendingAssetId: data.sendingAssetId,
    receivingAssetId: data.receivingAssetId,
    sendingChainId: data.receivingChainId,
    receivingChainId: data.receivingChainId,
  });

  const { logger, config, contractReader, txService, wallet, chainData } = getContext();
  logger.info("Method context", requestContext, methodContext, { data });

  // Validate params
  const validateInput = ajv.compile(AuctionPayloadSchema);
  const validInput = validateInput(data);
  if (!validInput) {
    const error = validateInput.errors?.map((err: any) => `${err.instancePath} - ${err.message}`).join(",");
    throw new ParamsInvalid({
      methodContext,
      paramsError: error,
      data,
      requestContext,
    });
  }

  const {
    user,
    sendingChainId,
    sendingAssetId,
    amount,
    receivingAssetId,
    receivingChainId,
    expiry,
    encryptedCallData,
    callDataHash,
    callTo,
    transactionId,
    receivingAddress,
    dryRun,
  } = data;

  // TODO: Implement rate limit per user (approximately 1/5s ?).

  try {
    // Using try/catch in case amount is invalid number (e.g. negative, decimal, etc).
    const amountBigNumber = BigNumber.from(amount);
    // Validate that amount > 0. This would fail when later calling the contract,
    // thus exposing a potential gas griefing attack vector w/o this step.
    if (amountBigNumber.isZero()) {
      // Throwing empty error as the ZeroValueBid error below will override it.
      throw new Error("Amount was zero.");
    }
  } catch (e) {
    throw new ZeroValueBid({
      methodContext,
      requestContext,
      amount,
      receivingAssetId,
      receivingChainId,
      error: e.message,
    });
  }

  const currentTime = await getNtpTimeSeconds();

  // Validate request limit
  const lastAttemptTime = AUCTION_REQUEST_MAP.get(
    `${user}-${sendingAssetId}-${sendingChainId}-${receivingAssetId}-${receivingChainId}`,
  ) as number;
  if (lastAttemptTime && lastAttemptTime + config.requestLimit > currentTime * 1000) {
    throw new AuctionRateExceeded(currentTime - lastAttemptTime, {
      methodContext,
      requestContext,
      lastAttemptTime,
      currentTime,
      minimalPeriod: config.requestLimit,
    });
  }

  // Validate expiry is valid (greater than current time plus a buffer).
  if (expiry <= currentTime + AUCTION_EXPIRY_BUFFER) {
    throw new AuctionExpired(expiry, {
      methodContext,
      requestContext,
      expiry,
      currentTime,
      auctionExpiryBuffer: AUCTION_EXPIRY_BUFFER,
    });
  }

  // validate that assets/chains are supported and there is enough liquidity
  // and gas on both sender and receiver side.
  // TODO: will need to track this offchain
  let inputDecimals = chainData.get(sendingChainId.toString())?.assetId[sendingAssetId]?.decimals;
  if (!inputDecimals) {
    inputDecimals = await txService.getDecimalsForAsset(sendingChainId, sendingAssetId);
  }

  let outputDecimals = chainData.get(receivingChainId.toString())?.assetId[receivingAssetId]?.decimals;
  if (!outputDecimals) {
    outputDecimals = await txService.getDecimalsForAsset(receivingChainId, receivingAssetId);
  }
  logger.info("Got decimals", requestContext, methodContext, { inputDecimals, outputDecimals });

  // validate config
  const sendingConfig = config.chainConfig[sendingChainId];
  const receivingConfig = config.chainConfig[receivingChainId];
  if (
    !sendingConfig?.providers ||
    sendingConfig.providers.length === 0 ||
    !receivingConfig?.providers ||
    receivingConfig.providers.length === 0
  ) {
    throw new ProvidersNotAvailable([sendingChainId, receivingChainId], {
      methodContext,
      requestContext,
      sendingChainId,
      receivingChainId,
    });
  }

  // Make sure subgraphs are synced
  const receivingSyncRecord = await contractReader.getSyncRecord(receivingChainId, requestContext);
  if (!receivingSyncRecord.synced) {
    throw new SubgraphNotSynced(receivingChainId, receivingSyncRecord, {
      methodContext,
      requestContext,
      transactionId,
    });
  }

  const sendingSyncRecord = await contractReader.getSyncRecord(sendingChainId, requestContext);
  if (!sendingSyncRecord.synced) {
    throw new SubgraphNotSynced(sendingChainId, sendingSyncRecord, {
      methodContext,
      requestContext,
      transactionId,
    });
  }

  const allowedSwap = config.swapPools.find(
    (pool) =>
      pool.assets.find((a) => getAddress(a.assetId) === getAddress(sendingAssetId) && a.chainId === sendingChainId) &&
      pool.assets.find((a) => getAddress(a.assetId) === getAddress(receivingAssetId) && a.chainId === receivingChainId),
  );
  if (!allowedSwap) {
    throw new SwapInvalid(sendingChainId, sendingAssetId, receivingChainId, receivingAssetId, {
      methodContext,
      requestContext,
    });
  }

  // getting the swap rate from the receiver side config
  let amountReceived = await getReceiverAmount(amount, inputDecimals, outputDecimals);

  // (TODO in what other scenarios would auction fail here? We should make sure
  // that router does not bid unless it is *sure* it's doing ok)
  // If you can support the transfer:
  // Next, prepare bid
  // - TODO: Get price from AMM
  // - TODO: Get fee rate
  // estimate gas for contract
  // amountReceived = amountReceived.sub(gasFee)
  const amountReceivedInBigNum = BigNumber.from(amountReceived);
  const gasFeeInReceivingToken = await calculateGasFeeInReceivingToken(
    sendingAssetId,
    sendingChainId,
    receivingAssetId,
    receivingChainId,
    outputDecimals,
    requestContext,
  );
  amountReceived = amountReceivedInBigNum.sub(gasFeeInReceivingToken).toString();

  const balance = await contractReader.getAssetBalance(receivingAssetId, receivingChainId);
  logger.info("Got asset balance", requestContext, methodContext, { balance: balance.toString() });
  if (balance.lt(amountReceived)) {
    throw new NotEnoughLiquidity(receivingChainId, {
      methodContext,
      requestContext,
      balance: balance.toString(),
      amount,
      receivingAssetId,
      receivingChainId,
    });
  }

  const [senderBalance, receiverBalance] = await Promise.all([
    txService.getBalance(sendingChainId, wallet.address),
    txService.getBalance(receivingChainId, wallet.address),
  ]);
  logger.info("Got balances", requestContext, methodContext, {
    senderBalance: senderBalance.toString(),
    receiverBalance: receiverBalance.toString(),
  });

  // Log if gas is low, but above min
  const LOW_GAS = parseEther("0.1");
  if (senderBalance.lt(LOW_GAS) || receiverBalance.lt(LOW_GAS)) {
    logger.warn("Router has low gas", requestContext, methodContext, {
      sendingChainId,
      receivingChainId,
      senderBalance: formatEther(senderBalance),
      receiverBalance: formatEther(receiverBalance),
    });
  }

  if (senderBalance.lt(sendingConfig.minGas) || receiverBalance.lt(receivingConfig.minGas)) {
    throw new NotEnoughGas(sendingChainId, senderBalance, receivingChainId, receiverBalance, {
      methodContext,
      requestContext,
    });
  }
  logger.info("Auction validation complete, generating bid", requestContext, methodContext);

  // - Create bid object
  const bidExpiry = getBidExpiry(currentTime);
  const bid: AuctionBid = {
    user,
    router: wallet.address,
    sendingChainId,
    sendingAssetId,
    amount,
    receivingChainId,
    receivingAssetId,
    amountReceived,
    receivingAddress,
    transactionId,
    expiry,
    callDataHash,
    callTo,
    encryptedCallData,
    sendingChainTxManagerAddress: sendingConfig.transactionManagerAddress,
    receivingChainTxManagerAddress: receivingConfig.transactionManagerAddress,
    bidExpiry,
  };
  logger.info("Generated bid", requestContext, methodContext, { bid });

  const bidSignature = await signAuctionBid(bid, wallet);
  logger.info("Method complete", requestContext, methodContext, { bidSignature });

  AUCTION_REQUEST_MAP.set(
    `${user}-${sendingAssetId}-${sendingChainId}-${receivingAssetId}-${receivingChainId}`,
    currentTime * 1000,
  );
  return { bid, bidSignature: dryRun ? undefined : bidSignature };
};<|MERGE_RESOLUTION|>--- conflicted
+++ resolved
@@ -24,10 +24,7 @@
 import { AuctionRateExceeded, SubgraphNotSynced } from "../errors/auction";
 import { receivedAuction } from "../../bindings/metrics";
 import { AUCTION_REQUEST_MAP } from "../helpers/auction";
-<<<<<<< HEAD
 import { calculateGasFeeInReceivingToken } from "../helpers/shared";
-=======
->>>>>>> c1b2b430
 
 export const newAuction = async (
   data: AuctionPayload,
