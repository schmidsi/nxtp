import { NxtpSdk, NxtpSdkEvents } from "@connext/nxtp-sdk";
import { constants, Contract, providers, utils, Wallet } from "ethers";
import pino from "pino";
import TransactionManagerArtifact from "@connext/nxtp-contracts/artifacts/contracts/TransactionManager.sol/TransactionManager.json";
import { TransactionManager } from "@connext/nxtp-contracts/typechain";
import { expect } from "@connext/nxtp-utils";

const TestTokenABI = [
  // Read-Only Functions
  "function balanceOf(address owner) view returns (uint256)",
  "function decimals() view returns (uint8)",
  "function symbol() view returns (string)",
  "function allowance(address _owner, address _spender) public view returns (uint256 remaining)",

  // Authenticated Functions
  "function approve(address _spender, uint256 _value) public returns (bool success)",
  "function transfer(address to, uint amount) returns (boolean)",
  "function mint(address account, uint256 amount)",
];

const tokenAddressAlice = "0xF12b5dd4EAD5F743C6BaA640B0216200e89B60Da";
const tokenAddressBob = tokenAddressAlice;
const txManagerAddressAlice = "0x8CdaF0CD259887258Bc13a92C0a6dA92698644C0";
const txManagerAddressBob = txManagerAddressAlice;

const CHAIN_ALICE = 4;
const CHAIN_BOB = 5;

const chainProviders = {
  [CHAIN_ALICE]: {
    provider: new providers.FallbackProvider([new providers.JsonRpcProvider("http://localhost:8545")]),
    transactionManagerAddress: txManagerAddressAlice,
    subgraph: "http://localhost:8000/subgraphs/name/connext/nxtp",
  },
  [CHAIN_BOB]: {
    provider: new providers.FallbackProvider([new providers.JsonRpcProvider("http://localhost:8546")]),
<<<<<<< HEAD
    transactionManagerAddress: txManagerAddressBob,
    subgraph: "http://localhost:8000/subgraphs/name/connext/nxtp",
=======
    transactionManagerAddress: txManagerAddress1338,
    subgraph: "http://localhost:9000/subgraphs/name/connext/nxtp",
>>>>>>> 4b654a1a
  },
};
const fundedPk = "0xc87509a1c067bbde78beb793e6fa76530b6382a4c0241e5e4a9ec0a0f44dc0d3";
const router = "0xDc150c5Db2cD1d1d8e505F824aBd90aEF887caC6";

const sugarDaddy = new Wallet(fundedPk);
const MIN_ETH = utils.parseEther("0.5");
const ETH_GIFT = utils.parseEther("1");
const tokenAlice = new Contract(tokenAddressAlice, TestTokenABI, sugarDaddy.connect(chainProviders[CHAIN_ALICE].provider));
const tokenBob = new Contract(tokenAddressBob, TestTokenABI, sugarDaddy.connect(chainProviders[CHAIN_BOB].provider));
const MIN_TOKEN = utils.parseEther("5");
const TOKEN_GIFT = utils.parseEther("10");
const txManagerAlice = new Contract(
  txManagerAddressAlice,
  TransactionManagerArtifact.abi,
  sugarDaddy.connect(chainProviders[CHAIN_ALICE].provider),
) as TransactionManager;
const txManagerBob = new Contract(
  txManagerAddressBob,
  TransactionManagerArtifact.abi,
  sugarDaddy.connect(chainProviders[CHAIN_BOB].provider),
) as TransactionManager;

const logger = pino({ name: "IntegrationTest", level: process.env.LOG_LEVEL ?? "debug" });

describe("Integration", () => {
  let userSdk: NxtpSdk;
  let userWallet: Wallet;

  before(async () => {
    const balanceAlice = await chainProviders[CHAIN_ALICE].provider.getBalance(router);
    const balanceBob = await chainProviders[CHAIN_BOB].provider.getBalance(router);

    // fund if necessary
    if (balanceAlice.lt(MIN_ETH)) {
      logger.info({ chainId: CHAIN_ALICE }, "Sending ETH_GIFT to router");
      const tx = await sugarDaddy
        .connect(chainProviders[CHAIN_ALICE].provider)
        .sendTransaction({ to: router, value: ETH_GIFT });
      const receipt = await tx.wait();
      logger.info({ transactionHash: receipt.transactionHash, chainId: CHAIN_ALICE }, "ETH_GIFT to router mined");
    }

    if (balanceBob.lt(MIN_ETH)) {
      logger.info({ chainId: CHAIN_ALICE }, "Sending ETH_GIFT to router");
      const tx = await sugarDaddy
        .connect(chainProviders[CHAIN_ALICE].provider)
        .sendTransaction({ to: router, value: ETH_GIFT });
      const receipt = await tx.wait();
      logger.info({ transactionHash: receipt.transactionHash, chainId: CHAIN_ALICE }, "ETH_GIFT to router mined: ");
    }

    const isRouterAlice = await txManagerAlice.approvedRouters(router);
    const isRouterBob = await txManagerBob.approvedRouters(router);

    if (!isRouterAlice) {
      logger.info({ chainId: CHAIN_ALICE }, "Adding router");
      const tx = await txManagerAlice.addRouter(router);
      const receipt = await tx.wait();
      logger.info({ transactionHash: receipt.transactionHash, chainId: CHAIN_ALICE }, "Router added");
    }

    if (!isRouterBob) {
      logger.info({ chainId: CHAIN_BOB }, "Adding router");
      const tx = await txManagerBob.addRouter(router);
      const receipt = await tx.wait();
      logger.info({ transactionHash: receipt.transactionHash, chainId: CHAIN_BOB }, "Router added");
    }

    const isAssetAlice = await txManagerAlice.approvedAssets(tokenAddressAlice);
    const isAssetBob = await txManagerBob.approvedAssets(tokenAddressBob);

    if (!isAssetAlice) {
      logger.info({ chainId: CHAIN_ALICE }, "Adding Asset");
      const tx = await txManagerAlice.addAssetId(tokenAddressAlice);
      const receipt = await tx.wait();
      logger.info({ transactionHash: receipt.transactionHash, chainId: CHAIN_ALICE }, "Asset added");
    }

    if (!isAssetBob) {
      logger.info({ chainId: CHAIN_BOB }, "Adding Asset");
      const tx = await txManagerBob.addAssetId(tokenAddressBob);
      const receipt = await tx.wait();
      logger.info({ transactionHash: receipt.transactionHash, chainId: CHAIN_BOB }, "Asset added");
    }

    const liquidityAlice = await txManagerAlice.routerBalances(router, tokenAddressAlice);
    const liquidityBob = await txManagerBob.routerBalances(router, tokenAddressBob);

    // fund if necessary
<<<<<<< HEAD
    if (liquidityAlice.lt(MIN_TOKEN)) {
      logger.info({ chainId: CHAIN_ALICE }, "Adding liquidity");
      const approvetx = await tokenAlice.approve(txManagerAlice.address, constants.MaxUint256);
=======
    logger.info(
      {
        liquidity: liquidity1337.toString(),
        asset: tokenAddress1337,
        chain: 1337,
        router,
        transactionManager: txManager1337.address,
      },
      "Liquidity available",
    );
    if (liquidity1337.lt(MIN_TOKEN)) {
      logger.info({ chainId: 1337 }, "Adding liquidity");
      const approvetx = await token1337.approve(txManager1337.address, constants.MaxUint256);
>>>>>>> 4b654a1a
      const approveReceipt = await approvetx.wait();
      logger.info({ transactionHash: approveReceipt.transactionHash, chainId: CHAIN_ALICE }, "addLiquidity approved");
      const tx = await txManagerAlice.addLiquidity(TOKEN_GIFT, tokenAddressAlice, router);
      const receipt = await tx.wait();
      logger.info({ transactionHash: receipt.transactionHash, chainId: CHAIN_ALICE }, "addLiquidity mined");
    }

<<<<<<< HEAD
    if (liquidityBob.lt(MIN_TOKEN)) {
      logger.info({ chainId: CHAIN_BOB }, "Adding liquidity");
      const approvetx = await tokenBob.approve(txManagerBob.address, constants.MaxUint256);
=======
    logger.info(
      {
        liquidity: liquidity1338.toString(),
        asset: tokenAddress1338,
        chain: 1338,
        router,
        transactionManager: txManager1338.address,
      },
      "Liquidity available",
    );
    if (liquidity1338.lt(MIN_TOKEN)) {
      logger.info({ chainId: 1338 }, "Adding liquidity");
      const approvetx = await token1338.approve(txManager1338.address, constants.MaxUint256);
>>>>>>> 4b654a1a
      const approveReceipt = await approvetx.wait();
      logger.info({ transactionHash: approveReceipt.transactionHash, chainId: CHAIN_BOB }, "addLiquidity approved");
      const tx = await txManagerBob.addLiquidity(TOKEN_GIFT, tokenAddressBob, router);
      const receipt = await tx.wait();
      logger.info({ transactionHash: receipt.transactionHash, chainId: CHAIN_BOB }, "addLiquidity mined");
    }
  });

  beforeEach(async () => {
    userWallet = Wallet.createRandom();

    // fund user sender side
    const balanceAlice = await chainProviders[CHAIN_ALICE].provider.getBalance(userWallet.address);
    if (balanceAlice.lt(MIN_ETH)) {
      logger.info({ chainId: CHAIN_ALICE }, "Sending ETH_GIFT to user");
      const tx = await sugarDaddy
        .connect(chainProviders[CHAIN_ALICE].provider)
        .sendTransaction({ to: userWallet.address, value: ETH_GIFT });
      const receipt = await tx.wait();
      logger.info({ transactionHash: receipt.transactionHash, chainId: CHAIN_ALICE }, "ETH_GIFT to user mined: ");
    }

    const balanceTokenAlice = await tokenAlice.balanceOf(userWallet.address);
    if (balanceTokenAlice.lt(MIN_TOKEN)) {
      logger.info({ chainId: CHAIN_ALICE }, "Sending TOKEN_GIFT to user");
      const tx = await tokenAlice.mint(userWallet.address, TOKEN_GIFT);
      const receipt = await tx.wait();
      logger.info({ transactionHash: receipt.transactionHash, chainId: CHAIN_ALICE }, "TOKEN_GIFT to user mined: ");
    }

    userSdk = new NxtpSdk(
      chainProviders,
      userWallet,
      pino({ name: "IntegrationTest", level: process.env.LOG_LEVEL ?? "silent" }),
      "nats://localhost:4222",
      "http://localhost:5040",
    );
  });

  it("should send tokens", async function () {
    this.timeout(120_000);
    const quote = await userSdk.getTransferQuote({
      amount: utils.parseEther("1").toString(),
      receivingAssetId: tokenAddressBob,
      sendingAssetId: tokenAddressAlice,
      receivingAddress: userWallet.address,
      expiry: Math.floor(Date.now() / 1000) + 3600 * 24 * 3,
      sendingChainId: CHAIN_ALICE,
      receivingChainId: CHAIN_BOB,
    });

    const res = await userSdk.startTransfer(quote);
    expect(res.prepareResponse.hash).to.be.ok;

    const event = await userSdk.waitFor(
      NxtpSdkEvents.ReceiverTransactionPrepared,
      100_000,
      (data) => data.txData.transactionId === res.transactionId,
    );

    const fulfillEventPromise = userSdk.waitFor(
      NxtpSdkEvents.ReceiverTransactionFulfilled,
      100_000,
      (data) => data.txData.transactionId === res.transactionId,
    );

    // TODO: txservice doesnt seem to be returning properly, need to revisit this
    const finishRes = await userSdk.finishTransfer(event);
    console.log("finishRes: ", finishRes);
    expect(finishRes.metaTxResponse).to.be.ok;
    const fulfillEvent = await fulfillEventPromise;
    expect(fulfillEvent).to.be.ok;
  });
});<|MERGE_RESOLUTION|>--- conflicted
+++ resolved
@@ -18,29 +18,24 @@
   "function mint(address account, uint256 amount)",
 ];
 
-const tokenAddressAlice = "0xF12b5dd4EAD5F743C6BaA640B0216200e89B60Da";
-const tokenAddressBob = tokenAddressAlice;
-const txManagerAddressAlice = "0x8CdaF0CD259887258Bc13a92C0a6dA92698644C0";
-const txManagerAddressBob = txManagerAddressAlice;
-
-const CHAIN_ALICE = 4;
-const CHAIN_BOB = 5;
+const tokenAddressSending = "0xF12b5dd4EAD5F743C6BaA640B0216200e89B60Da";
+const tokenAddressReceiving = tokenAddressSending;
+const txManagerAddressSending = "0x8CdaF0CD259887258Bc13a92C0a6dA92698644C0";
+const txManagerAddressReceiving = txManagerAddressSending;
+
+const SENDING_CHAIN = 1337;
+const RECEIVING_CHAIN = 1338;
 
 const chainProviders = {
-  [CHAIN_ALICE]: {
+  [SENDING_CHAIN]: {
     provider: new providers.FallbackProvider([new providers.JsonRpcProvider("http://localhost:8545")]),
-    transactionManagerAddress: txManagerAddressAlice,
+    transactionManagerAddress: txManagerAddressSending,
     subgraph: "http://localhost:8000/subgraphs/name/connext/nxtp",
   },
-  [CHAIN_BOB]: {
+  [RECEIVING_CHAIN]: {
     provider: new providers.FallbackProvider([new providers.JsonRpcProvider("http://localhost:8546")]),
-<<<<<<< HEAD
-    transactionManagerAddress: txManagerAddressBob,
-    subgraph: "http://localhost:8000/subgraphs/name/connext/nxtp",
-=======
-    transactionManagerAddress: txManagerAddress1338,
+    transactionManagerAddress: txManagerAddressReceiving,
     subgraph: "http://localhost:9000/subgraphs/name/connext/nxtp",
->>>>>>> 4b654a1a
   },
 };
 const fundedPk = "0xc87509a1c067bbde78beb793e6fa76530b6382a4c0241e5e4a9ec0a0f44dc0d3";
@@ -49,19 +44,19 @@
 const sugarDaddy = new Wallet(fundedPk);
 const MIN_ETH = utils.parseEther("0.5");
 const ETH_GIFT = utils.parseEther("1");
-const tokenAlice = new Contract(tokenAddressAlice, TestTokenABI, sugarDaddy.connect(chainProviders[CHAIN_ALICE].provider));
-const tokenBob = new Contract(tokenAddressBob, TestTokenABI, sugarDaddy.connect(chainProviders[CHAIN_BOB].provider));
+const tokenSending = new Contract(tokenAddressSending, TestTokenABI, sugarDaddy.connect(chainProviders[SENDING_CHAIN].provider));
+const tokenReceiving = new Contract(tokenAddressReceiving, TestTokenABI, sugarDaddy.connect(chainProviders[RECEIVING_CHAIN].provider));
 const MIN_TOKEN = utils.parseEther("5");
 const TOKEN_GIFT = utils.parseEther("10");
-const txManagerAlice = new Contract(
-  txManagerAddressAlice,
+const txManagerSending = new Contract(
+  txManagerAddressSending,
   TransactionManagerArtifact.abi,
-  sugarDaddy.connect(chainProviders[CHAIN_ALICE].provider),
+  sugarDaddy.connect(chainProviders[SENDING_CHAIN].provider),
 ) as TransactionManager;
-const txManagerBob = new Contract(
-  txManagerAddressBob,
+const txManagerReceiving = new Contract(
+  txManagerAddressReceiving,
   TransactionManagerArtifact.abi,
-  sugarDaddy.connect(chainProviders[CHAIN_BOB].provider),
+  sugarDaddy.connect(chainProviders[RECEIVING_CHAIN].provider),
 ) as TransactionManager;
 
 const logger = pino({ name: "IntegrationTest", level: process.env.LOG_LEVEL ?? "debug" });
@@ -71,116 +66,104 @@
   let userWallet: Wallet;
 
   before(async () => {
-    const balanceAlice = await chainProviders[CHAIN_ALICE].provider.getBalance(router);
-    const balanceBob = await chainProviders[CHAIN_BOB].provider.getBalance(router);
+    const balanceSending = await chainProviders[SENDING_CHAIN].provider.getBalance(router);
+    const balanceReceiving = await chainProviders[RECEIVING_CHAIN].provider.getBalance(router);
 
     // fund if necessary
-    if (balanceAlice.lt(MIN_ETH)) {
-      logger.info({ chainId: CHAIN_ALICE }, "Sending ETH_GIFT to router");
+    if (balanceSending.lt(MIN_ETH)) {
+      logger.info({ chainId: SENDING_CHAIN }, "Sending ETH_GIFT to router");
       const tx = await sugarDaddy
-        .connect(chainProviders[CHAIN_ALICE].provider)
+        .connect(chainProviders[SENDING_CHAIN].provider)
         .sendTransaction({ to: router, value: ETH_GIFT });
       const receipt = await tx.wait();
-      logger.info({ transactionHash: receipt.transactionHash, chainId: CHAIN_ALICE }, "ETH_GIFT to router mined");
-    }
-
-    if (balanceBob.lt(MIN_ETH)) {
-      logger.info({ chainId: CHAIN_ALICE }, "Sending ETH_GIFT to router");
+      logger.info({ transactionHash: receipt.transactionHash, chainId: SENDING_CHAIN }, "ETH_GIFT to router mined");
+    }
+
+    if (balanceReceiving.lt(MIN_ETH)) {
+      logger.info({ chainId: SENDING_CHAIN }, "Sending ETH_GIFT to router");
       const tx = await sugarDaddy
-        .connect(chainProviders[CHAIN_ALICE].provider)
+        .connect(chainProviders[SENDING_CHAIN].provider)
         .sendTransaction({ to: router, value: ETH_GIFT });
       const receipt = await tx.wait();
-      logger.info({ transactionHash: receipt.transactionHash, chainId: CHAIN_ALICE }, "ETH_GIFT to router mined: ");
-    }
-
-    const isRouterAlice = await txManagerAlice.approvedRouters(router);
-    const isRouterBob = await txManagerBob.approvedRouters(router);
-
-    if (!isRouterAlice) {
-      logger.info({ chainId: CHAIN_ALICE }, "Adding router");
-      const tx = await txManagerAlice.addRouter(router);
-      const receipt = await tx.wait();
-      logger.info({ transactionHash: receipt.transactionHash, chainId: CHAIN_ALICE }, "Router added");
-    }
-
-    if (!isRouterBob) {
-      logger.info({ chainId: CHAIN_BOB }, "Adding router");
-      const tx = await txManagerBob.addRouter(router);
-      const receipt = await tx.wait();
-      logger.info({ transactionHash: receipt.transactionHash, chainId: CHAIN_BOB }, "Router added");
-    }
-
-    const isAssetAlice = await txManagerAlice.approvedAssets(tokenAddressAlice);
-    const isAssetBob = await txManagerBob.approvedAssets(tokenAddressBob);
-
-    if (!isAssetAlice) {
-      logger.info({ chainId: CHAIN_ALICE }, "Adding Asset");
-      const tx = await txManagerAlice.addAssetId(tokenAddressAlice);
-      const receipt = await tx.wait();
-      logger.info({ transactionHash: receipt.transactionHash, chainId: CHAIN_ALICE }, "Asset added");
-    }
-
-    if (!isAssetBob) {
-      logger.info({ chainId: CHAIN_BOB }, "Adding Asset");
-      const tx = await txManagerBob.addAssetId(tokenAddressBob);
-      const receipt = await tx.wait();
-      logger.info({ transactionHash: receipt.transactionHash, chainId: CHAIN_BOB }, "Asset added");
-    }
-
-    const liquidityAlice = await txManagerAlice.routerBalances(router, tokenAddressAlice);
-    const liquidityBob = await txManagerBob.routerBalances(router, tokenAddressBob);
+      logger.info({ transactionHash: receipt.transactionHash, chainId: SENDING_CHAIN }, "ETH_GIFT to router mined: ");
+    }
+
+    const isRouterSending = await txManagerSending.approvedRouters(router);
+    const isRouterReceiving = await txManagerReceiving.approvedRouters(router);
+
+    if (!isRouterSending) {
+      logger.info({ chainId: SENDING_CHAIN }, "Adding router");
+      const tx = await txManagerSending.addRouter(router);
+      const receipt = await tx.wait();
+      logger.info({ transactionHash: receipt.transactionHash, chainId: SENDING_CHAIN }, "Router added");
+    }
+
+    if (!isRouterReceiving) {
+      logger.info({ chainId: RECEIVING_CHAIN }, "Adding router");
+      const tx = await txManagerReceiving.addRouter(router);
+      const receipt = await tx.wait();
+      logger.info({ transactionHash: receipt.transactionHash, chainId: RECEIVING_CHAIN }, "Router added");
+    }
+
+    const isAssetSending = await txManagerSending.approvedAssets(tokenAddressSending);
+    const isAssetReceiving = await txManagerReceiving.approvedAssets(tokenAddressReceiving);
+
+    if (!isAssetSending) {
+      logger.info({ chainId: SENDING_CHAIN }, "Adding Asset");
+      const tx = await txManagerSending.addAssetId(tokenAddressSending);
+      const receipt = await tx.wait();
+      logger.info({ transactionHash: receipt.transactionHash, chainId: SENDING_CHAIN }, "Asset added");
+    }
+
+    if (!isAssetReceiving) {
+      logger.info({ chainId: RECEIVING_CHAIN }, "Adding Asset");
+      const tx = await txManagerReceiving.addAssetId(tokenAddressReceiving);
+      const receipt = await tx.wait();
+      logger.info({ transactionHash: receipt.transactionHash, chainId: RECEIVING_CHAIN }, "Asset added");
+    }
+
+    const liquiditySending = await txManagerSending.routerBalances(router, tokenAddressSending);
+    const liquidityReceiving = await txManagerReceiving.routerBalances(router, tokenAddressReceiving);
 
     // fund if necessary
-<<<<<<< HEAD
-    if (liquidityAlice.lt(MIN_TOKEN)) {
-      logger.info({ chainId: CHAIN_ALICE }, "Adding liquidity");
-      const approvetx = await tokenAlice.approve(txManagerAlice.address, constants.MaxUint256);
-=======
     logger.info(
       {
-        liquidity: liquidity1337.toString(),
-        asset: tokenAddress1337,
-        chain: 1337,
+        liquidity: liquiditySending.toString(),
+        asset: tokenAddressSending,
+        chain: SENDING_CHAIN,
         router,
-        transactionManager: txManager1337.address,
+        transactionManager: txManagerSending.address,
       },
       "Liquidity available",
     );
-    if (liquidity1337.lt(MIN_TOKEN)) {
-      logger.info({ chainId: 1337 }, "Adding liquidity");
-      const approvetx = await token1337.approve(txManager1337.address, constants.MaxUint256);
->>>>>>> 4b654a1a
+    if (liquiditySending.lt(MIN_TOKEN)) {
+      logger.info({ chainId: SENDING_CHAIN }, "Adding liquidity");
+      const approvetx = await tokenSending.approve(txManagerSending.address, constants.MaxUint256);
       const approveReceipt = await approvetx.wait();
-      logger.info({ transactionHash: approveReceipt.transactionHash, chainId: CHAIN_ALICE }, "addLiquidity approved");
-      const tx = await txManagerAlice.addLiquidity(TOKEN_GIFT, tokenAddressAlice, router);
-      const receipt = await tx.wait();
-      logger.info({ transactionHash: receipt.transactionHash, chainId: CHAIN_ALICE }, "addLiquidity mined");
-    }
-
-<<<<<<< HEAD
-    if (liquidityBob.lt(MIN_TOKEN)) {
-      logger.info({ chainId: CHAIN_BOB }, "Adding liquidity");
-      const approvetx = await tokenBob.approve(txManagerBob.address, constants.MaxUint256);
-=======
+      logger.info({ transactionHash: approveReceipt.transactionHash, chainId: SENDING_CHAIN }, "addLiquidity approved");
+      const tx = await txManagerSending.addLiquidity(TOKEN_GIFT, tokenAddressSending, router);
+      const receipt = await tx.wait();
+      logger.info({ transactionHash: receipt.transactionHash, chainId: SENDING_CHAIN }, "addLiquidity mined");
+    }
+
     logger.info(
       {
-        liquidity: liquidity1338.toString(),
-        asset: tokenAddress1338,
-        chain: 1338,
+        liquidity: liquidityReceiving.toString(),
+        asset: tokenAddressReceiving,
+        chain: RECEIVING_CHAIN,
         router,
-        transactionManager: txManager1338.address,
+        transactionManager: txManagerReceiving.address,
       },
       "Liquidity available",
     );
-    if (liquidity1338.lt(MIN_TOKEN)) {
-      logger.info({ chainId: 1338 }, "Adding liquidity");
-      const approvetx = await token1338.approve(txManager1338.address, constants.MaxUint256);
->>>>>>> 4b654a1a
+    if (liquidityReceiving.lt(MIN_TOKEN)) {
+      logger.info({ chainId: RECEIVING_CHAIN }, "Adding liquidity");
+      const approvetx = await tokenReceiving.approve(txManagerReceiving.address, constants.MaxUint256);
       const approveReceipt = await approvetx.wait();
-      logger.info({ transactionHash: approveReceipt.transactionHash, chainId: CHAIN_BOB }, "addLiquidity approved");
-      const tx = await txManagerBob.addLiquidity(TOKEN_GIFT, tokenAddressBob, router);
-      const receipt = await tx.wait();
-      logger.info({ transactionHash: receipt.transactionHash, chainId: CHAIN_BOB }, "addLiquidity mined");
+      logger.info({ transactionHash: approveReceipt.transactionHash, chainId: RECEIVING_CHAIN }, "addLiquidity approved");
+      const tx = await txManagerReceiving.addLiquidity(TOKEN_GIFT, tokenAddressReceiving, router);
+      const receipt = await tx.wait();
+      logger.info({ transactionHash: receipt.transactionHash, chainId: RECEIVING_CHAIN }, "addLiquidity mined");
     }
   });
 
@@ -188,22 +171,22 @@
     userWallet = Wallet.createRandom();
 
     // fund user sender side
-    const balanceAlice = await chainProviders[CHAIN_ALICE].provider.getBalance(userWallet.address);
-    if (balanceAlice.lt(MIN_ETH)) {
-      logger.info({ chainId: CHAIN_ALICE }, "Sending ETH_GIFT to user");
+    const balanceSending = await chainProviders[SENDING_CHAIN].provider.getBalance(userWallet.address);
+    if (balanceSending.lt(MIN_ETH)) {
+      logger.info({ chainId: SENDING_CHAIN }, "Sending ETH_GIFT to user");
       const tx = await sugarDaddy
-        .connect(chainProviders[CHAIN_ALICE].provider)
+        .connect(chainProviders[SENDING_CHAIN].provider)
         .sendTransaction({ to: userWallet.address, value: ETH_GIFT });
       const receipt = await tx.wait();
-      logger.info({ transactionHash: receipt.transactionHash, chainId: CHAIN_ALICE }, "ETH_GIFT to user mined: ");
-    }
-
-    const balanceTokenAlice = await tokenAlice.balanceOf(userWallet.address);
-    if (balanceTokenAlice.lt(MIN_TOKEN)) {
-      logger.info({ chainId: CHAIN_ALICE }, "Sending TOKEN_GIFT to user");
-      const tx = await tokenAlice.mint(userWallet.address, TOKEN_GIFT);
-      const receipt = await tx.wait();
-      logger.info({ transactionHash: receipt.transactionHash, chainId: CHAIN_ALICE }, "TOKEN_GIFT to user mined: ");
+      logger.info({ transactionHash: receipt.transactionHash, chainId: SENDING_CHAIN }, "ETH_GIFT to user mined: ");
+    }
+
+    const balanceTokenSending = await tokenSending.balanceOf(userWallet.address);
+    if (balanceTokenSending.lt(MIN_TOKEN)) {
+      logger.info({ chainId: SENDING_CHAIN }, "Sending TOKEN_GIFT to user");
+      const tx = await tokenSending.mint(userWallet.address, TOKEN_GIFT);
+      const receipt = await tx.wait();
+      logger.info({ transactionHash: receipt.transactionHash, chainId: SENDING_CHAIN }, "TOKEN_GIFT to user mined: ");
     }
 
     userSdk = new NxtpSdk(
@@ -219,12 +202,12 @@
     this.timeout(120_000);
     const quote = await userSdk.getTransferQuote({
       amount: utils.parseEther("1").toString(),
-      receivingAssetId: tokenAddressBob,
-      sendingAssetId: tokenAddressAlice,
+      receivingAssetId: tokenAddressReceiving,
+      sendingAssetId: tokenAddressSending,
       receivingAddress: userWallet.address,
       expiry: Math.floor(Date.now() / 1000) + 3600 * 24 * 3,
-      sendingChainId: CHAIN_ALICE,
-      receivingChainId: CHAIN_BOB,
+      sendingChainId: SENDING_CHAIN,
+      receivingChainId: RECEIVING_CHAIN,
     });
 
     const res = await userSdk.startTransfer(quote);
