--- conflicted
+++ resolved
@@ -1,367 +1,3 @@
-<<<<<<< HEAD
-// import exp from "constants";
-//
-// import { NxtpSdk, NxtpSdkEvents } from "@connext/nxtp-sdk";
-// import { BigNumber, constants, Contract, providers, utils, Wallet } from "ethers";
-// import pino from "pino";
-// import TransactionManagerArtifact from "@connext/nxtp-contracts/artifacts/contracts/TransactionManager.sol/TransactionManager.json";
-// import { TransactionManager } from "@connext/nxtp-contracts/typechain";
-// import { expect } from "@connext/nxtp-utils";
-//
-// import { ownerPk, routerPk } from "./txManagerOwner";
-// import { IntegrationAccountManager } from "./utils/accountManager";
-//
-// const TestTokenABI = [
-//   // Read-Only Functions
-//   "function balanceOf(address owner) view returns (uint256)",
-//   "function decimals() view returns (uint8)",
-//   "function symbol() view returns (string)",
-//   "function allowance(address _owner, address _spender) public view returns (uint256 remaining)",
-//
-//   // Authenticated Functions
-//   "function approve(address _spender, uint256 _value) public returns (bool success)",
-//   "function transfer(address to, uint amount) returns (boolean)",
-//   "function mint(address account, uint256 amount)",
-// ];
-// const goerliTokenAddress = "0x8a1Cad3703E0beAe0e0237369B4fcD04228d1682";
-// const rinkebyTokenAddress = "0x9aC2c46d7AcC21c881154D57c0Dc1c55a3139198";
-//
-// const txManagerRinkeby = "0xe71678794fff8846bFF855f716b0Ce9d9a78E844";
-// const txManagerGoerli = "0xe71678794fff8846bFF855f716b0Ce9d9a78E844";
-//
-// const chainProviders = {
-//   4: new providers.FallbackProvider([
-//     new providers.JsonRpcProvider("https://rinkeby.infura.io/v3/06a5f5f50dcb49da9b57f0647fde2082"),
-//   ]),
-//   5: new providers.FallbackProvider([
-//     new providers.JsonRpcProvider("https://goerli.infura.io/v3/06a5f5f50dcb49da9b57f0647fde2082"),
-//   ]),
-// };
-// const router = "0xf0722640639Ec7Dc923E3d776c2BE78cD05312F9";
-//
-// const sugarDaddy = new Wallet(ownerPk);
-// const MIN_ETH = utils.parseEther("0.5");
-// const ETH_GIFT = utils.parseEther(".5");
-// const token4 = new Contract(rinkebyTokenAddress, TestTokenABI, sugarDaddy.connect(chainProviders[4]));
-// const token5 = new Contract(goerliTokenAddress, TestTokenABI, sugarDaddy.connect(chainProviders[5]));
-// const MIN_TOKEN = utils.parseEther("5");
-// const TOKEN_GIFT = utils.parseEther("10");
-// const txManager4 = new Contract(
-//   txManagerRinkeby,
-//   TransactionManagerArtifact.abi,
-//   sugarDaddy.connect(chainProviders[4]),
-// ) as TransactionManager;
-//
-// const txManager5 = new Contract(
-//   txManagerGoerli,
-//   TransactionManagerArtifact.abi,
-//   sugarDaddy.connect(chainProviders[5]),
-// ) as TransactionManager;
-//
-// const logger = pino({ name: "IntegrationTest", level: process.env.LOG_LEVEL ?? "silent" });
-//
-// describe("Integration", () => {
-//   //globally accessable test vars
-//   let userSdk: NxtpSdk;
-//   let userWallet: Wallet;
-//   let balance4;
-//   let balance5;
-//
-//   before(`Should setup accounts`, async () => {
-//     balance4 = await chainProviders[4].getBalance(router);
-//     balance5 = await chainProviders[5].getBalance(router);
-//     console.log(balance4?.toString());
-//
-//     expect(balance4).to.not.eq(undefined);
-//     expect(balance5).to.not.eq(undefined);
-//   });
-//
-//   it("Should determine if the router has been the router permissions on the contract (via addRouter())", async () => {
-//     let isRouter4 = await txManager4.approvedRouters(router);
-//     let isRouter5 = await txManager5.approvedRouters(router);
-//
-//     if (!isRouter4) {
-//       logger.info({ chainId: 4 }, "Adding router");
-//       const addRouterTx = await txManager4.addRouter(router);
-//
-//       const receipt = await addRouterTx.wait();
-//       logger.info({ transactionHash: receipt.transactionHash, chainId: 4 }, "Router added Rinkeby TX");
-//       //double check the router is really added
-//       isRouter4 = await txManager4.approvedRouters(router);
-//     }
-//
-//     if (!isRouter5) {
-//       const addRouterTx = await txManager5.addRouter(router);
-//
-//       const receipt = await addRouterTx.wait();
-//       logger.info({ transactionHash: receipt.transactionHash, chainId: 5 }, "Router added Goerli TX");
-//       //double check the router is really added
-//       isRouter5 = await txManager5.approvedRouters(router);
-//     }
-//
-//     expect(isRouter5).to.eq(true);
-//     expect(isRouter4).to.eq(true);
-//   });
-//
-//   it("Should make sure the assets are approved, if not approve them", async () => {
-//     let testToken4Approved = await txManager4.approvedAssets(rinkebyTokenAddress);
-//     let testToken5Approved = await txManager5.approvedAssets(goerliTokenAddress);
-//
-//     if (!testToken4Approved) {
-//       logger.info({ chainId: 4 }, "Approving asset on rinkeby");
-//
-//       const addAssetTx = await txManager4.addAssetId(rinkebyTokenAddress);
-//       const receipt = await addAssetTx.wait();
-//
-//       logger.info({ transactionHash: receipt.transactionHash, chainId: 4 }, "Test asset added Rinkeby TX");
-//       testToken4Approved = await txManager4.approvedAssets(rinkebyTokenAddress);
-//     }
-//
-//     if (!testToken5Approved) {
-//       logger.info({ chainId: 5 }, "Approving asset on goerli");
-//
-//       const addAssetTx = await txManager5.addAssetId(goerliTokenAddress);
-//       const receipt = await addAssetTx.wait();
-//
-//       logger.info({ transactionHash: receipt.transactionHash, chainId: 5 }, "Test asset added Goerli TX");
-//       testToken5Approved = await txManager5.approvedAssets(goerliTokenAddress);
-//     }
-//
-//     expect(testToken4Approved).to.eq(true);
-//     expect(testToken5Approved).to.eq(true);
-//   });
-//
-//   //   // fund if necessary with ETH
-//   //   if (balance1337.lt(MIN_ETH)) {
-//   //     logger.info({ chainId: 1337 }, "Sending ETH_GIFT to router");
-//   //     const tx = await sugarDaddy.connect(chainProviders[4]).sendTransaction({ to: router, value: ETH_GIFT });
-//   //     const receipt = await tx.wait();
-//   //     logger.info({ transactionHash: receipt.transactionHash, chainId: 4 }, "ETH_GIFT to router mined");
-//   //   }
-//   //
-//   //   if (balance1338.lt(MIN_ETH)) {
-//   //     logger.info({ chainId: 1338 }, "Sending ETH_GIFT to router");
-//   //     const tx = await sugarDaddy.connect(chainProviders[5]).sendTransaction({ to: router, value: ETH_GIFT });
-//   //     const receipt = await tx.wait();
-//   //     logger.info({ transactionHash: receipt.transactionHash, chainId: 5 }, "ETH_GIFT to router mined: ");
-//
-//   it("Router Should have TEST AND liquidity in the txManager on both Rinkeby and Goerli, if not make it so", async () => {
-//     let rBalToken4: BigNumber = await token4.balanceOf(router);
-//     let rBalToken5: BigNumber = await token5.balanceOf(router);
-//
-//     if (rBalToken4.lt(MIN_TOKEN)) {
-//       logger.info({ chainId: 4 }, "Minting TEST for router on Rinkeby");
-//
-//       const mint = await token4.mint(router, MIN_TOKEN.mul(10));
-//       const receipt = await mint.wait();
-//       logger.info({ transactionHash: receipt.transactionHash, chainId: 4 }, "Test asset added Rinkeby TX");
-//
-//       rBalToken4 = await token4.balanceOf(router);
-//     }
-//
-//     if (rBalToken5.lt(MIN_TOKEN)) {
-//       logger.info({ chainId: 5 }, "Minting TEST for router on Goerli");
-//
-//       const mint = await token5.mint(router, MIN_TOKEN.mul(10));
-//       const receipt = await mint.wait();
-//       logger.info({ transactionHash: receipt.transactionHash, chainId: 5 }, "Test asset added Goerli TX");
-//
-//       rBalToken5 = await token4.balanceOf(router);
-//     }
-//     expect(rBalToken4.gt(MIN_TOKEN)).to.eq(true);
-//     expect(rBalToken5.gt(MIN_TOKEN)).to.eq(true);
-//
-//     let liquidity4 = await txManager4.routerBalances(router, rinkebyTokenAddress);
-//     let liquidity5 = await txManager5.routerBalances(router, goerliTokenAddress);
-//
-//     //router adds its own liquidity
-//     if (liquidity4.lt(MIN_TOKEN)) {
-//       logger.info({ chainId: 4 }, "Adding liquidity");
-//       const routerWallet = new Wallet(routerPk);
-//
-//       const routerTxManager4 = new Contract(
-//         txManagerRinkeby,
-//         TransactionManagerArtifact.abi,
-//         routerWallet.connect(chainProviders[4]),
-//       ) as TransactionManager;
-//
-//       const routerToken4 = new Contract(rinkebyTokenAddress, TestTokenABI, routerWallet.connect(chainProviders[4]));
-//
-//       const allowance: BigNumber = await routerToken4.allowance(router, routerTxManager4.address);
-//       console.log(allowance);
-//
-//       if (allowance.lt(constants.MaxUint256)) {
-//         const approvetx = await routerToken4.approve(routerTxManager4.address, constants.MaxUint256, {
-//           gasLimit: 6000000,
-//         });
-//         const receipt = await approvetx.wait();
-//         logger.info({ transactionHash: receipt.transactionHash, chainId: 4 }, "addLiquidity approved Rinkeby");
-//       }
-//       const tx = await routerTxManager4.addLiquidity(MIN_TOKEN, rinkebyTokenAddress, router, { gasLimit: 7000000 });
-//       const receipt = await tx.wait();
-//       logger.info({ transactionHash: receipt.transactionHash, chainId: 4 }, "addLiquidity mined Rinkeby");
-//
-//       liquidity4 = await txManager4.routerBalances(router, rinkebyTokenAddress);
-//     }
-//
-//     expect(liquidity4.gte(MIN_TOKEN));
-//
-//     if (liquidity5.lt(MIN_TOKEN)) {
-//       logger.info({ chainId: 5 }, "Adding liquidity goerli");
-//       const routerWallet = new Wallet(routerPk);
-//
-//       const routerTxManager5 = new Contract(
-//         txManagerGoerli,
-//         TransactionManagerArtifact.abi,
-//         routerWallet.connect(chainProviders[5]),
-//       ) as TransactionManager;
-//
-//       const routerToken5 = new Contract(goerliTokenAddress, TestTokenABI, routerWallet.connect(chainProviders[5]));
-//
-//       const allowance: BigNumber = await routerToken5.allowance(router, routerTxManager5.address);
-//       console.log(allowance);
-//
-//       if (allowance.lt(constants.MaxUint256)) {
-//         const approvetx = await routerToken5.approve(routerTxManager5.address, constants.MaxUint256, {
-//           gasLimit: 6000000,
-//         });
-//         const receipt = await approvetx.wait();
-//         logger.info({ transactionHash: receipt.transactionHash, chainId: 5 }, "addLiquidity approved Rinkeby");
-//       }
-//       const tx = await routerTxManager5.addLiquidity(MIN_TOKEN, goerliTokenAddress, router, { gasLimit: 7000000 });
-//       const receipt = await tx.wait();
-//       logger.info({ transactionHash: receipt.transactionHash, chainId: 5 }, "addLiquidity mined Rinkeby");
-//
-//       liquidity5 = await txManager4.routerBalances(router, goerliTokenAddress);
-//     }
-//
-//     expect(liquidity5.gte(MIN_TOKEN));
-//   });
-//
-//   it(`Should create a random wallet, and fund it with 1 eth (from sugardaddy) then create transfer `, async () => {
-//     // const userWallet = Wallet.createRandom();
-//     // console.log(`Random Wallet ${userWallet.address}  ${JSON.stringify(userWallet._signingKey())}  ${JSON.stringify(userWallet._mnemonic())}`);
-//     //
-//     // let userBal = await chainProviders[4].getBalance(userWallet.address);
-//     // let userTokenBal = await token4.balanceOf(userWallet.address);
-//     // if(userBal.lt(utils.parseEther("0.3"))){
-//     //
-//     //   logger.info({ chainId: 4 }, "Sending ETH_GIFT to user");
-//     //   const tx = await sugarDaddy.connect(chainProviders[4]).sendTransaction({to:userWallet.address, value: ETH_GIFT});
-//     //   const receipt = await tx.wait();
-//     //   logger.info({ transactionHash: receipt.transactionHash, chainId: 4 }, "ETH_GIFT to user mined: ");
-//     //   userBal = await chainProviders[4].getBalance(userWallet.address);
-//     // }
-//     // if(userTokenBal.lt(MIN_TOKEN)){
-//     //
-//     //   logger.info({chainId:4}, "sending tokens to user");
-//     //   const tx = await token4.mint(userWallet.address, TOKEN_GIFT);
-//     //   const receipt = await tx.wait();
-//     //   logger.info({ transactionHash: receipt.transactionHash, chainId: 4 }, "TOKEN_GIFT to user mined: ");
-//     //   userTokenBal = await token4.balanceOf(userWallet.address);
-//     //
-//     // }
-//     // expect(userBal.gte(ETH_GIFT));
-//     // expect(userTokenBal.gte(MIN_TOKEN));
-//   });
-//   it(`Should send tokens`, async function () {
-//     // userSdk = new NxtpSdk(
-//     //   chainProviders,
-//     //   userWallet,
-//     //   pino({name:"Integration Test"}),
-//     //   "nats://localhost:4222",
-//     //   "http://localhost:5040",
-//     // );
-//     // this?.timeout(120_000);
-//     // const quote = await userSdk.getTransferQuote({
-//     //   amount: utils.parseEther(".5").toString(),
-//     //   receivingAssetId: goerliTokenAddress,
-//     //   sendingAssetId: rinkebyTokenAddress,
-//     //   receivingAddress: userWallet.address,
-//     //   expiry: Math.floor(Date.now() / 1000) + 3600 * 24 * 3,
-//     //   sendingChainId: 4,
-//     //   receivingChainId: 5,
-//     // });
-//     //   const res = await userSdk.startTransfer(quote);
-//     //   expect(res.prepareResponse.hash).to.be.ok;
-//     //
-//     //   const event = await userSdk.waitFor(
-//     //     NxtpSdkEvents.ReceiverTransactionPrepared,
-//     //     100_000,
-//     //     (data) => data.txData.transactionId === res.transactionId,
-//     //   );
-//     //
-//     //   const fulfillEventPromise = userSdk.waitFor(
-//     //     NxtpSdkEvents.ReceiverTransactionFulfilled,
-//     //     100_000,
-//     //     (data) => data.txData.transactionId === res.transactionId,
-//     //   );
-//     //
-//     // userSdk.finishTransfer(event);
-//     // const fulfillEvent = await fulfillEventPromise;
-//     // console.log(`${[res,event,fulfillEventPromise].map((self)=>{return JSON.stringify(self);})}`);
-//     // expect(fulfillEvent).to.be.ok;
-//     this?.timeout(12000_000);
-//
-//     const integrationAccountManager = new IntegrationAccountManager(
-//       "hard crumble culture volcano attract reveal husband identify spell unfair right double",
-//       40,
-//     );
-//     const wallets = integrationAccountManager.getCanonicalWallets(40);
-//     for (let i = 0; i < wallets?.length; i++) {
-//       const res = await integrationAccountManager.verifyAndReupAccountBalance(wallets[i].address);
-//       console.log(res);
-//     }
-//   });
-//   // beforeEach(async () => {
-//   //   userWallet = Wallet.createRandom();
-//   //
-//   //   // fund user sender side
-//   //   userSdk = new NxtpSdk(
-//   //     chainProviders,
-//   //     userWallet,
-//   //     pino({ name: "IntegrationTest" }),
-//   //     "nats://localhost:4222",
-//   //     "http://localhost:5040",
-//   //   );
-//   // });
-//   //
-//   //
-//   //
-//   // it("should send tokens", async function () {
-//   //   this.timeout(120_000);
-//   //   const quote = await userSdk.getTransferQuote({
-//   //     amount: utils.parseEther("1").toString(),
-//   //     receivingAssetId: goerliTokenAddress,
-//   //     sendingAssetId: rinkebyTokenAddress,
-//   //     receivingAddress: userWallet.address,
-//   //     expiry: Math.floor(Date.now() / 1000) + 3600 * 24 * 3,
-//   //     sendingChainId: 4,
-//   //     receivingChainId: 5,
-//   //   });
-//   //
-//   //   const res = await userSdk.startTransfer(quote);
-//   //   expect(res.prepareResponse.hash).to.be.ok;
-//   //
-//   //   const event = await userSdk.waitFor(
-//   //     NxtpSdkEvents.ReceiverTransactionPrepared,
-//   //     100_000,
-//   //     (data) => data.txData.transactionId === res.transactionId,
-//   //   );
-//   //
-//   //   const fulfillEventPromise = userSdk.waitFor(
-//   //     NxtpSdkEvents.ReceiverTransactionFulfilled,
-//   //     100_000,
-//   //     (data) => data.txData.transactionId === res.transactionId,
-//   //   );
-//   //
-//   //   // TODO: txservice doesnt seem to be returning properly, need to revisit this
-//   //   userSdk.finishTransfer(event);
-//   //   // expect(finishRes.metaTxResponse).to.be.ok;
-//   //   const fulfillEvent = await fulfillEventPromise;
-//   //   expect(fulfillEvent).to.be.ok;
-// });
-=======
 import { NxtpSdk, NxtpSdkEvents } from "@connext/nxtp-sdk";
 import { constants, Contract, providers, utils, Wallet } from "ethers";
 import pino from "pino";
@@ -408,8 +44,16 @@
 const sugarDaddy = new Wallet(fundedPk);
 const MIN_ETH = utils.parseEther("0.5");
 const ETH_GIFT = utils.parseEther("1");
-const tokenSending = new Contract(tokenAddressSending, TestTokenABI, sugarDaddy.connect(chainProviders[SENDING_CHAIN].provider));
-const tokenReceiving = new Contract(tokenAddressReceiving, TestTokenABI, sugarDaddy.connect(chainProviders[RECEIVING_CHAIN].provider));
+const tokenSending = new Contract(
+  tokenAddressSending,
+  TestTokenABI,
+  sugarDaddy.connect(chainProviders[SENDING_CHAIN].provider),
+);
+const tokenReceiving = new Contract(
+  tokenAddressReceiving,
+  TestTokenABI,
+  sugarDaddy.connect(chainProviders[RECEIVING_CHAIN].provider),
+);
 const MIN_TOKEN = utils.parseEther("5");
 const TOKEN_GIFT = utils.parseEther("10");
 const txManagerSending = new Contract(
@@ -524,7 +168,10 @@
       logger.info({ chainId: RECEIVING_CHAIN }, "Adding liquidity");
       const approvetx = await tokenReceiving.approve(txManagerReceiving.address, constants.MaxUint256);
       const approveReceipt = await approvetx.wait();
-      logger.info({ transactionHash: approveReceipt.transactionHash, chainId: RECEIVING_CHAIN }, "addLiquidity approved");
+      logger.info(
+        { transactionHash: approveReceipt.transactionHash, chainId: RECEIVING_CHAIN },
+        "addLiquidity approved",
+      );
       const tx = await txManagerReceiving.addLiquidity(TOKEN_GIFT, tokenAddressReceiving, router);
       const receipt = await tx.wait();
       logger.info({ transactionHash: receipt.transactionHash, chainId: RECEIVING_CHAIN }, "addLiquidity mined");
@@ -596,5 +243,4 @@
     const fulfillEvent = await fulfillEventPromise;
     expect(fulfillEvent).to.be.ok;
   });
-});
->>>>>>> cc776988
+});