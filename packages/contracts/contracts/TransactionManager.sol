// SPDX-License-Identifier: UNLICENSED
pragma solidity 0.8.4;

import "./interfaces/IFulfillHelper.sol";
import "./interfaces/ITransactionManager.sol";
import "./lib/LibAsset.sol";
import "@openzeppelin/contracts/security/ReentrancyGuard.sol";
import "@openzeppelin/contracts/utils/cryptography/ECDSA.sol";

// Outstanding qs:
// - what happens if you have unique user data, but duplicate tx ids?
//   no requires here would catch this, the tx would be properly prepared
//
// - we validate all the inputs but the amount, bidSignature, and encodedBid.
//   bidSignature and encodedBid could be used as slashing later, and their
//   validation is out of scope of this function. But, do we want to be able
//   to use this to send 0-value amounts? basically as some incentivized
//   relayer? would that break bidding?


/// @title TransactionManager
/// @author Connext <support@connext.network>
/// @notice This contract holds the logic to facilitate crosschain transactions.
///         Transactions go through three phases:
///
///         1. Route Auction: User broadcasts to our network signalling their 
///         desired route. Routers respond with sealed bids containing 
///         commitments to fulfilling the transaction within a certain time and 
///         price range.
///
///         2. Prepare: Once the auction is completed, the transaction can be 
///         prepared. The user submits a transaction to `TransactionManager` 
///         contract on sender-side chain containing router's signed bid. This 
///         transaction locks up the users funds on the sending chiain. Upon 
///         detecting an event containing their signed bid from the chain, 
///         router submits the same transaction to `TransactionManager` on the 
///         receiver-side chain, and locks up a corresponding amount of 
///         liquidity. The amount locked on the receiving chain is `sending 
///         amount - auction fee` so the router is incentivized to complete the 
///         transaction.
///
///         3. Fulfill: Upon detecting the `TransactionPrepared` event on the 
///         receiver-side chain, the user signs a message and sends it to a 
///         relayer, who will earn a fee for submission. The relayer (which may 
///         be the router) then submits the message to the `TransactionManager` 
///         to complete their transaction on receiver-side chain and claim the 
///         funds locked by the router. A relayer is used here to allow users 
///         to submit transactions with arbitrary calldata on the receiving 
///         chain without needing gas to do so. The router then submits the 
///         same signed message and completes transaction on sender-side, 
///         unlocking the original `amount`.
///
///         If a transaction is not fulfilled within a fixed timeout, it 
///         reverts and can be reclaimed by the party that called `prepare` on 
///         each chain (initiator). Additionally, transactions can be cancelled 
///         unilaterally by the person owed funds on that chain (router for 
///         sending chain, user for receiving chain) prior to expiry.

contract TransactionManager is ReentrancyGuard, ITransactionManager {
  /// @dev Mapping of router to balance specific to asset
  mapping(address => mapping(address => uint256)) public routerBalances;

  /// @dev Mapping of user address to blocks where active transfers
  ///      were created.
  mapping(address => uint256[]) public activeTransactionBlocks;

  /// @dev Mapping of hash of `InvariantTransactionData` to the hash
  //       of the `VariantTransactionData`
  mapping(bytes32 => bytes32) public variantTransactionData;

  /// @dev The chain id of the contract, is passed in to avoid any evm issues
  uint256 public immutable chainId;

  /// @dev Minimum timeout (will be the lowest on the receiving chain)
  uint256 public constant MIN_TIMEOUT = 1 days; // 24 hours

  /// @dev Maximum timeout
  uint256 public constant MAX_TIMEOUT = 30 days; // 720 hours

  constructor(uint256 _chainId) {
    chainId = _chainId;
  }

  /// @notice This is used by any router to increase their available
  ///         liquidity for a given asset.
  /// @param amount The amount of liquidity to add for the router
  /// @param assetId The address (or `address(0)` if native asset) of the
  ///                asset you're adding liquidity for
  /// @param router The router you are adding liquidity on behalf of
  function addLiquidity(uint256 amount, address assetId, address router) external payable override nonReentrant {
    // Sanity check: nonzero amounts
    require(amount > 0, "addLiquidity: AMOUNT_IS_ZERO");

    // Validate correct amounts are transferred
    if (LibAsset.isEther(assetId)) {
      require(msg.value == amount, "addLiquidity: VALUE_MISMATCH");
    } else {
      require(msg.value == 0, "addLiquidity: ETH_WITH_ERC_TRANSFER");
      LibAsset.transferFromERC20(assetId, msg.sender, address(this), amount);
    }

    // Update the router balances
    routerBalances[router][assetId] += amount;

    // Emit event
    emit LiquidityAdded(router, assetId, amount, msg.sender);
  }

  /// @notice This is used by any router to decrease their available
  ///         liquidity for a given asset.
  /// @param amount The amount of liquidity to remove for the router
  /// @param assetId The address (or `address(0)` if native asset) of the
  ///                asset you're removing liquidity for
  /// @param recipient The address that will receive the liquidity being removed
  function removeLiquidity(
    uint256 amount,
    address assetId,
    address payable recipient
  ) external override nonReentrant {
    // Sanity check: nonzero amounts
    require(amount > 0, "removeLiquidity: AMOUNT_IS_ZERO");

    // Sanity check: amount can be deducted for the router
    require(routerBalances[msg.sender][assetId] >= amount, "removeLiquidity: INSUFFICIENT_FUNDS");

    // Update router balances
    routerBalances[msg.sender][assetId] -= amount;

    // Transfer from contract to specified recipient
    LibAsset.transferAsset(assetId, recipient, amount);

    // Emit event
    emit LiquidityRemoved(msg.sender, assetId, amount, recipient);
  }

  /// @notice This function creates a crosschain transaction. When called on
  ///         the sending chain, the user is expected to lock up funds. When
  ///         called on the receiving chain, the router deducts the transfer
  ///         amount from the available liquidity. The majority of the
  ///         information about a given transfer does not change between chains,
  ///         with three notable exceptions: `amount`, `expiry`, and 
  ///         `preparedBlock`. The `amount` and `expiry` are decremented
  ///         between sending and receiving chains to provide an incentive for 
  ///         the router to complete the transaction and time for the router to
  ///         fulfill the transaction on the sending chain after the unlocking
  ///         signature is revealed, respectively.
  /// @param invariantData The data for a crosschain transaction that will
  ///                      not change between sending and receiving chains.
  ///                      The hash of this data is used as the key to store 
  ///                      the inforamtion that does change between chains 
  ///                      (amount, expiry,preparedBlock) for verification
  /// @param amount The amount of the transaction on this chain
  /// @param expiry The block.timestamp when the transaction will no longer be
  ///               fulfillable and is freely cancellable on this chain
  /// @param encryptedCallData The calldata to be executed when the tx is
  ///                          fulfilled. Used in the function to allow the user
  ///                          to reconstruct the tx from events. Hash is stored
  ///                          onchain to prevent shenanigans.
  /// @param encodedBid The encoded bid that was accepted by the user for this
  ///                   crosschain transfer. It is supplied as a param to the
  ///                   function but is only used in event emission
  /// @param bidSignature The signature of the bidder on the encoded bid for
  ///                     this transaction. Only used within the function for
  ///                     event emission. The validity of the bid and
  ///                     bidSignature are enforced offchain
  function prepare(
    InvariantTransactionData calldata invariantData,
    uint256 amount,
    uint256 expiry,
    bytes calldata encryptedCallData,
    bytes calldata encodedBid,
    bytes calldata bidSignature
  ) external payable override nonReentrant returns (TransactionData memory) {
    // Sanity check: user is sensible
    require(invariantData.user != address(0), "prepare: USER_EMPTY");

    // Sanity check: router is sensible
    require(invariantData.router != address(0), "prepare: ROUTER_EMPTY");

    // Sanity check: valid fallback
    require(invariantData.receivingAddress != address(0), "prepare: RECEIVING_ADDRESS_EMPTY");

    // Make sure the chains are different
    require(invariantData.sendingChainId != invariantData.receivingChainId, "prepare: SAME_CHAINIDS");

    // Make sure the chains are relevant
    require(invariantData.sendingChainId == chainId || invariantData.receivingChainId == chainId, "prepare: INVALID_CHAINIDS");

    // Make sure the expiry is greater than min
    require((expiry - block.timestamp) >= MIN_TIMEOUT, "prepare: TIMEOUT_TOO_LOW");

    // Make sure the expiry is lower than max
    require((expiry - block.timestamp) <= MAX_TIMEOUT, "prepare: TIMEOUT_TOO_HIGH");

    // Make sure the hash is not a duplicate
    bytes32 digest = keccak256(abi.encode(invariantData));
    require(variantTransactionData[digest] == bytes32(0), "prepare: DIGEST_EXISTS");

    // NOTE: the `encodedBid` and `bidSignature` are simply passed through
    //       to the contract emitted event to ensure the availability of
    //       this information. Their validity is asserted offchain, and
    //       is out of scope of this contract. They are used as inputs so
    //       in the event of a router or user crash, they may recover the
    //       correct bid information without requiring an offchain store.

    // Store the transaction variants
    variantTransactionData[digest] = hashVariantTransactionData(amount, expiry, block.number);

    // Store active blocks
    activeTransactionBlocks[invariantData.user].push(block.number);

    // First determine if this is sender side or receiver side
    if (invariantData.sendingChainId == chainId) {
      // Sanity check: amount is sensible
      // Only check on sending chain to enforce router fees. Transactions could
      // be 0-valued on receiving chain if it is just a value-less call to some
      // `IFulfillHelper`
      require(amount > 0, "prepare: AMOUNT_IS_ZERO");

      // This is sender side prepare. The user is beginning the process of 
      // submitting an onchain tx after accepting some bid. They should
      // lock their funds in the contract for the router to claim after
      // they have revealed their signature on the receiving chain via
      // submitting a corresponding `fulfill` tx

      // Validate correct amounts on msg and transfer from user to
      // contract
      if (LibAsset.isEther(invariantData.sendingAssetId)) {
        require(msg.value == amount, "prepare: VALUE_MISMATCH");
      } else {
        require(msg.value == 0, "prepare: ETH_WITH_ERC_TRANSFER");
        LibAsset.transferFromERC20(invariantData.sendingAssetId, msg.sender, address(this), amount);
      }
    } else {
      // This is receiver side prepare. The router has proposed a bid on the
      // transfer which the user has accepted. They can now lock up their
      // own liquidity on th receiving chain, which the user can unlock by
      // calling `fulfill`. When creating the `amount` and `expiry` on the
      // receiving chain, the router should have decremented both. The
      // expiry should be decremented to ensure the router has time to
      // complete the sender-side transaction after the user completes the
      // receiver-side transactoin. The amount should be decremented to act as
      // a fee to incentivize the router to complete the transaction properly.

      // Check that the caller is the router
      require(msg.sender == invariantData.router, "prepare: ROUTER_MISMATCH");

      // Check that the router isnt accidentally locking funds in the contract
      require(msg.value == 0, "prepare: ETH_WITH_ROUTER_PREPARE");

      // Check that router has liquidity
      require(
        routerBalances[invariantData.router][invariantData.receivingAssetId] >= amount,
        "prepare: INSUFFICIENT_LIQUIDITY"
      );

      // Decrement the router liquidity
      routerBalances[invariantData.router][invariantData.receivingAssetId] -= amount;
    }

    // Emit event
    TransactionData memory txData = TransactionData({
      user: invariantData.user,
      router: invariantData.router,
      sendingAssetId: invariantData.sendingAssetId,
      receivingAssetId: invariantData.receivingAssetId,
      sendingChainFallback: invariantData.sendingChainFallback,
      callTo: invariantData.callTo,
      receivingAddress: invariantData.receivingAddress,
      callDataHash: invariantData.callDataHash,
      transactionId: invariantData.transactionId,
      sendingChainId: invariantData.sendingChainId,
      receivingChainId: invariantData.receivingChainId,
      amount: amount,
      expiry: expiry,
      preparedBlockNumber: block.number
    });
    emit TransactionPrepared(txData.user, txData.router, txData.transactionId, txData, msg.sender, encryptedCallData, encodedBid, bidSignature);
    return txData;
  }



  /// @notice This function completes a crosschain transaction. When called on
  ///         the receiving chain, the user reveals their signature on the
  ///         invariant parts of the transaction data and is sent the 
  ///         appropriate amount. The router then uses this signature to
  ///         unlock the corresponding funds on the receiving chain, which are
  ///         then added back to their available liquidity. The user includes a
  ///         relayer fee since it is not assumed they will have gas on the
  ///         receiving chain. This function *must* be called before the
  ///         transaction expiry has elapsed.
  /// @param txData All of the data (invariant and variant) for a crosschain
  ///               transaction. The variant data provided is checked against
  ///               what was stored when the `prepare` function was called.
  /// @param relayerFee The fee that should go to the relayer when they are
  ///                   calling the function on the receiving chain for the user
  /// @param signature The users signature on the invariant data + fee that
  ///                  can be used by the router to unlock the transaction on 
  ///                  the sending chain
  function fulfill(
    TransactionData calldata txData,
    uint256 relayerFee,
    bytes calldata signature, // signature on fee + digest
    bytes calldata callData
  ) external override nonReentrant returns (TransactionData memory) {
    // Get the hash of the invariant tx data. This hash is the same
    // between sending and receiving chains. The variant data is stored
    // in the contract when `prepare` is called within the mapping.
    bytes32 digest = hashInvariantTransactionData(txData);

    // Make sure that the variant data matches what was stored
    require(variantTransactionData[digest] == hashVariantTransactionData(txData.amount, txData.expiry, txData.preparedBlockNumber), "fulfill: INVALID_VARIANT_DATA");

    // Make sure the expiry has not elapsed
    require(txData.expiry >= block.timestamp, "fulfill: EXPIRED");

    // Make sure the transaction wasn't already completed
    require(txData.preparedBlockNumber > 0, "fulfill: ALREADY_COMPLETED");

    // Validate the user has signed
    require(recoverFulfillSignature(txData.transactionId, relayerFee, signature) == txData.user, "fulfill: INVALID_SIGNATURE");

    // Sanity check: fee <= amount. Allow `=` in case of only wanting to execute
    // 0-value crosschain tx, so only providing the fee amount
    require(relayerFee <= txData.amount, "fulfill: INVALID_RELAYER_FEE");

    // Check provided callData matches stored hash
    require(keccak256(callData) == txData.callDataHash, "fulfill: INVALID_CALL_DATA");

    // To prevent `fulfill` / `cancel` from being called multiple times, the
    // preparedBlockNumber is set to 0 before being hashed. The value of the
    // mapping is explicitly *not* zeroed out so users who come online without
    // a store can tell the difference between a transaction that has not been
    // prepared, and a transaction that was already completed on the receiver
    // chain.
    variantTransactionData[digest] = hashVariantTransactionData(txData.amount, txData.expiry, 0);

    // Remove the transaction prepared block from the active blocks
    removeUserActiveBlocks(txData.user, txData.preparedBlockNumber);

    if (txData.sendingChainId == chainId) {
      // The router is completing the transaction, they should get the
      // amount that the user deposited credited to their liquidity
      // reserves.

      // Make sure that the user is not accidentally fulfilling the transaction
      // on the sending chain
      require(msg.sender == txData.router, "fulfill: ROUTER_MISMATCH");

      // Complete tx to router for original sending amount
      routerBalances[txData.router][txData.sendingAssetId] += txData.amount;
    } else {
      // The user is completing the transaction, they should get the
      // amount that the router deposited less fees for relayer.

      // Get the amount to send
      uint256 toSend = txData.amount - relayerFee;

      // Send the relayer the fee
      if (relayerFee > 0) {
        LibAsset.transferAsset(txData.receivingAssetId, payable(msg.sender), relayerFee);
      }

      // Handle receiver chain external calls if needed
      if (txData.callTo == address(0)) {
        // No external calls, send directly to receiving address
<<<<<<< HEAD
        if (toSend > 0) {
          require(
            LibAsset.transferAsset(txData.receivingAssetId, payable(txData.receivingAddress), toSend),
            "fulfill: TRANSFER_FAILED"
          );
        }
=======
        LibAsset.transferAsset(txData.receivingAssetId, payable(txData.receivingAddress), toSend);
>>>>>>> ed0a8127
      } else {
        // Handle external calls with a fallback to the receiving
        // address in case the call fails so the funds dont remain
        // locked.

        // First, approve the funds to the helper if needed
        if (!LibAsset.isEther(txData.receivingAssetId) && toSend > 0) {
          LibAsset.approveERC20(txData.receivingAssetId, txData.callTo, toSend);
        }

        // Next, call `addFunds` on the helper. Helpers should internally
        // track funds to make sure no one user is able to take all funds
        // for tx
        if (toSend > 0) {
          try
            IFulfillHelper(txData.callTo).addFunds{ value: LibAsset.isEther(txData.receivingAssetId) ? toSend : 0}(
              txData.user,
              txData.transactionId,
              txData.receivingAssetId,
              toSend
            )
          {} catch {
            // Regardless of error within the callData execution, send funds
            // to the predetermined fallback address
            LibAsset.transferAsset(txData.receivingAssetId, payable(txData.receivingAddress), toSend);
          }
        }

        // Call `execute` on the helper
        try
          IFulfillHelper(txData.callTo).execute(
            txData.user,
            txData.transactionId,
            txData.receivingAssetId,
            toSend,
            callData
          )
        {} catch {
          // Regardless of error within the callData execution, send funds
          // to the predetermined fallback address
<<<<<<< HEAD
          if (toSend > 0) {
            require(
              LibAsset.transferAsset(txData.receivingAssetId, payable(txData.receivingAddress), toSend),
              "fulfill: TRANSFER_FAILED"
            );
          }
=======
          LibAsset.transferAsset(txData.receivingAssetId, payable(txData.receivingAddress), toSend);
>>>>>>> ed0a8127
        }
      }
    }

    // Emit event
    emit TransactionFulfilled(txData.user, txData.router, txData.transactionId, txData, relayerFee, signature, callData, msg.sender);

    return txData;
  }

  /// @notice Any crosschain transaction can be cancelled after it has been
  ///         created to prevent indefinite lock up of funds. After the
  ///         transaction has expired, anyone can cancel it. Before the
  ///         expiry, only the recipient of the funds on the given chain is
  ///         able to cancel. On the sending chain, this means only the router
  ///         is able to cancel before the expiry, while only the user can
  ///         prematurely cancel on the receiving chain.
  /// @param txData All of the data (invariant and variant) for a crosschain
  ///               transaction. The variant data provided is checked against
  ///               what was stored when the `prepare` function was called.
  /// @param relayerFee The fee that should go to the relayer when they are
  ///                   calling the function for the user
  /// @param signature The user's signature that allows a transaction to be
  ///                  cancelled on the receiving chain.
  function cancel(TransactionData calldata txData, uint256 relayerFee, bytes calldata signature)
    external
    override
    nonReentrant
    returns (TransactionData memory)
  {
    // Make sure params match against stored data
    // Also checks that there is an active transfer here
    // Also checks that sender or receiver chainID is this chainId (bc we checked it previously)

    // Get the hash of the invariant tx data. This hash is the same
    // between sending and receiving chains. The variant data is stored
    // in the contract when `prepare` is called within the mapping.
    bytes32 digest = hashInvariantTransactionData(txData);

    // Verify the variant data is correct
    require(variantTransactionData[digest] == hashVariantTransactionData(txData.amount, txData.expiry, txData.preparedBlockNumber), "cancel: INVALID_VARIANT_DATA");

    // Make sure the transaction wasn't already completed
    require(txData.preparedBlockNumber > 0, "cancel: ALREADY_COMPLETED");

    // Sanity check: fee <= amount. Allow `=` in case of only wanting to execute
    // 0-value crosschain tx, so only providing the fee amount
    require(relayerFee <= txData.amount, "cancel: INVALID_RELAYER_FEE");

    // To prevent `fulfill` / `cancel` from being called multiple times, the
    // preparedBlockNumber is set to 0 before being hashed. The value of the
    // mapping is explicitly *not* zeroed out so users who come online without
    // a store can tell the difference between a transaction that has not been
    // prepared, and a transaction that was already completed on the receiver
    // chain.
    variantTransactionData[digest] = hashVariantTransactionData(txData.amount, txData.expiry, 0);

    // Remove active blocks
    removeUserActiveBlocks(txData.user, txData.preparedBlockNumber);

    // Return the appropriate locked funds
    if (txData.sendingChainId == chainId) {
      // Sender side, funds must be returned to the user
      if (txData.expiry >= block.timestamp) {
        // Timeout has not expired and tx may only be cancelled by router
        // NOTE: no need to validate the signature here, since you are requiring
        // the router must be the sender when the cancellation is during the
        // fulfill-able window
        require(msg.sender == txData.router, "cancel: ROUTER_MUST_CANCEL");

        // Return totality of locked funds to provided fallbacl
        LibAsset.transferAsset(txData.sendingAssetId, payable(txData.sendingChainFallback), txData.amount);
      } else {
        // When the user could be unlocking funds through a relayer, validate
        // their signature and payout the relayer.
        if (relayerFee > 0) {
          require(recoverCancelSignature(txData.transactionId, relayerFee, signature) == txData.user, "cancel: INVALID_SIGNATURE");

          LibAsset.transferAsset(txData.sendingAssetId, payable(msg.sender), relayerFee);
        }

        // Get the amount to refund the user
        uint256 toRefund = txData.amount - relayerFee;

        // Return locked funds to sending chain fallback
        if (toRefund > 0) {
          LibAsset.transferAsset(txData.sendingAssetId, payable(txData.sendingChainFallback), toRefund);
        }
      }

    } else {
      // Receiver side, router liquidity is returned
      if (txData.expiry >= block.timestamp) {
        // Timeout has not expired and tx may only be cancelled by user
        // Validate signature
        require(recoverCancelSignature(txData.transactionId, relayerFee, signature) == txData.user, "cancel: INVALID_SIGNATURE");

        // NOTE: there is no incentive here for relayers to submit this on
        // behalf of the user (i.e. fee not respected) because the user has not
        // locked funds on this contract.
      }

      // Return liquidity to router
      routerBalances[txData.router][txData.receivingAssetId] += txData.amount;
    }

    // Emit event
    emit TransactionCancelled(txData.user, txData.router, txData.transactionId, txData, relayerFee, msg.sender);

    // Return
    return txData;
  }

  // helper method to get full array of active blocks
  function getActiveTransactionBlocks(address user) external override view returns (uint256[] memory) {
    return activeTransactionBlocks[user];
  }

  //////////////////////////
  /// Private functions ///
  //////////////////////////

  /// @notice Removes a given block from the tracked activeTransactionBlocks
  ///         array for the user. Called when transactions are completed.
  /// @param user User who has completed a transaction
  /// @param preparedBlock The TransactionData.preparedBlockNumber to remove
  function removeUserActiveBlocks(address user, uint256 preparedBlock) internal {
    // Remove active blocks
    uint256 newLength = activeTransactionBlocks[user].length - 1;
    uint256[] memory updated = new uint256[](newLength);
    bool removed = false;
    uint256 updatedIdx = 0;
    for (uint256 i; i < newLength + 1; i++) {
      // Handle case where there could be more than one tx added in a block
      // And only one should be removed
      if (!removed && activeTransactionBlocks[user][i] == preparedBlock) {
        removed = true;
        continue;
      }
      updated[updatedIdx] = activeTransactionBlocks[user][i];
      updatedIdx++;
    }
    activeTransactionBlocks[user] = updated;
  }

  /// @notice Recovers the signer from the signature provided to the `fulfill`
  ///         function. Returns the address recovered
  /// @param transactionId Transaction identifier of tx being fulfilled
  /// @param relayerFee The fee paid to the relayer for submitting the fulfill
  ///                   tx on behalf of the user.
  /// @param signature The signature you are recovering the signer from
  function recoverFulfillSignature(
    bytes32 transactionId,
    uint256 relayerFee,
    bytes calldata signature
  ) internal pure returns (address) {
    // Create the signed payload
    SignedFulfillData memory payload = SignedFulfillData({transactionId: transactionId, relayerFee: relayerFee});

    // Recover
    return ECDSA.recover(ECDSA.toEthSignedMessageHash(keccak256(abi.encode(payload))), signature);
  }

  /// @notice Recovers the signer from the signature provided to the `cancel`
  ///         function. Returns the address recovered
  /// @param transactionId Transaction identifier of tx being cancelled
  /// @param relayerFee The fee paid to the relayer for submitting the cancel
  ///                   tx on behalf of the user.
  /// @param signature The signature you are recovering the signer from
  function recoverCancelSignature(bytes32 transactionId, uint256 relayerFee, bytes calldata signature)
    internal
    pure
    returns (address)
  {
    // Create the signed payload
    SignedCancelData memory payload = SignedCancelData({transactionId: transactionId, cancel: "cancel", relayerFee: relayerFee});

    // Recover
    return ECDSA.recover(ECDSA.toEthSignedMessageHash(keccak256(abi.encode(payload))), signature);
  }

  /// @notice Returns the hash of only the invariant portions of a given
  ///         crosschain transaction
  /// @param txData TransactionData to hash
  function hashInvariantTransactionData(TransactionData calldata txData) internal pure returns (bytes32) {
    InvariantTransactionData memory invariant = InvariantTransactionData({
      user: txData.user,
      router: txData.router,
      sendingAssetId: txData.sendingAssetId,
      receivingAssetId: txData.receivingAssetId,
      sendingChainFallback: txData.sendingChainFallback,
      callTo: txData.callTo,
      receivingAddress: txData.receivingAddress,
      sendingChainId: txData.sendingChainId,
      receivingChainId: txData.receivingChainId,
      callDataHash: txData.callDataHash,
      transactionId: txData.transactionId
    });
    return keccak256(abi.encode(invariant));
  }

  /// @notice Returns the hash of only the variant portions of a given
  ///         crosschain transaction
  /// @param amount amount to hash
  /// @param expiry expiry to hash
  /// @param preparedBlockNumber preparedBlockNumber to hash
  function hashVariantTransactionData(uint256 amount, uint256 expiry, uint256 preparedBlockNumber) internal pure returns (bytes32) {
    VariantTransactionData memory variant = VariantTransactionData({
      amount: amount,
      expiry: expiry,
      preparedBlockNumber: preparedBlockNumber
    });
    return keccak256(abi.encode(variant));
  }
}<|MERGE_RESOLUTION|>--- conflicted
+++ resolved
@@ -365,16 +365,9 @@
       // Handle receiver chain external calls if needed
       if (txData.callTo == address(0)) {
         // No external calls, send directly to receiving address
-<<<<<<< HEAD
         if (toSend > 0) {
-          require(
-            LibAsset.transferAsset(txData.receivingAssetId, payable(txData.receivingAddress), toSend),
-            "fulfill: TRANSFER_FAILED"
-          );
+          LibAsset.transferAsset(txData.receivingAssetId, payable(txData.receivingAddress), toSend);
         }
-=======
-        LibAsset.transferAsset(txData.receivingAssetId, payable(txData.receivingAddress), toSend);
->>>>>>> ed0a8127
       } else {
         // Handle external calls with a fallback to the receiving
         // address in case the call fails so the funds dont remain
@@ -415,16 +408,9 @@
         {} catch {
           // Regardless of error within the callData execution, send funds
           // to the predetermined fallback address
-<<<<<<< HEAD
           if (toSend > 0) {
-            require(
-              LibAsset.transferAsset(txData.receivingAssetId, payable(txData.receivingAddress), toSend),
-              "fulfill: TRANSFER_FAILED"
-            );
+            LibAsset.transferAsset(txData.receivingAssetId, payable(txData.receivingAddress), toSend);
           }
-=======
-          LibAsset.transferAsset(txData.receivingAssetId, payable(txData.receivingAddress), toSend);
->>>>>>> ed0a8127
         }
       }
     }
