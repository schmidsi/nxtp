--- conflicted
+++ resolved
@@ -2,14 +2,12 @@
 
 ## Next Release
 
-<<<<<<< HEAD
 - [txservice] Refactor
 - [txservice] Add serial submit
-=======
+
 ## 0.0.47
 
 - [utils] Attempt fix on trust wallet again final final.
->>>>>>> 9ee53da6
 
 ## 0.0.46
 
