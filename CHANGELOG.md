--- conflicted
+++ resolved
@@ -2,16 +2,14 @@
 
 ## Next Release
 
-<<<<<<< HEAD
 - [contracts] Final updates from auditor
-=======
+
 ## 0.0.50
 
 - [sdk] Hardcode estimated gas for xdai
 
 ## 0.0.49
 
->>>>>>> 491473a2
 - [txservice] Properly handle insufficient funds errors
 - [router] Log gas when there is low balance
 - [router] Properly default signature on admin cancel endpoint
